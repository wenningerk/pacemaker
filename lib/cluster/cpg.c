/*
 * Copyright 2004-2020 the Pacemaker project contributors
 *
 * The version control history for this file may have further details.
 *
 * This source code is licensed under the GNU Lesser General Public License
 * version 2.1 or later (LGPLv2.1+) WITHOUT ANY WARRANTY.
 */

#include <crm_internal.h>
#include <bzlib.h>
#include <sys/socket.h>
#include <netinet/in.h>
#include <arpa/inet.h>
#include <netdb.h>

#include <crm/common/ipc.h>
#include <crm/cluster/internal.h>
#include <crm/common/mainloop.h>
#include <sys/utsname.h>

#include <qb/qbipcc.h>
#include <qb/qbutil.h>

#include <corosync/corodefs.h>
#include <corosync/corotypes.h>
#include <corosync/hdb.h>
#include <corosync/cpg.h>

#include <crm/msg_xml.h>

#include <crm/common/ipc_internal.h>  /* PCMK__SPECIAL_PID* */

cpg_handle_t pcmk_cpg_handle = 0; /* TODO: Remove, use cluster.cpg_handle */

static bool cpg_evicted = FALSE;
gboolean(*pcmk_cpg_dispatch_fn) (int kind, const char *from, const char *data) = NULL;

#define cs_repeat(counter, max, code) do {		\
	code;						\
	if(rc == CS_ERR_TRY_AGAIN || rc == CS_ERR_QUEUE_FULL) {  \
	    counter++;					\
	    crm_debug("Retrying operation after %ds", counter);	\
	    sleep(counter);				\
	} else {                                        \
            break;                                      \
        }                                               \
    } while(counter < max)

void
cluster_disconnect_cpg(crm_cluster_t *cluster)
{
    pcmk_cpg_handle = 0;
    if (cluster->cpg_handle) {
        crm_trace("Disconnecting CPG");
        cpg_leave(cluster->cpg_handle, &cluster->group);
        cpg_finalize(cluster->cpg_handle);
        cluster->cpg_handle = 0;

    } else {
        crm_info("No CPG connection");
    }
}

uint32_t get_local_nodeid(cpg_handle_t handle)
{
    cs_error_t rc = CS_OK;
    int retries = 0;
    static uint32_t local_nodeid = 0;
    cpg_handle_t local_handle = handle;
    cpg_callbacks_t cb = { };
    int fd = -1;
    uid_t found_uid = 0;
    gid_t found_gid = 0;
    pid_t found_pid = 0;
    int rv;

    if(local_nodeid != 0) {
        return local_nodeid;
    }

    if(handle == 0) {
        crm_trace("Creating connection");
        cs_repeat(retries, 5, rc = cpg_initialize(&local_handle, &cb));
        if (rc != CS_OK) {
            crm_err("Could not connect to the CPG API: %s (%d)",
                    cs_strerror(rc), rc);
            return 0;
        }

        rc = cpg_fd_get(local_handle, &fd);
        if (rc != CS_OK) {
            crm_err("Could not obtain the CPG API connection: %s (%d)",
                    cs_strerror(rc), rc);
            goto bail;
        }

        /* CPG provider run as root (in given user namespace, anyway)? */
        if (!(rv = crm_ipc_is_authentic_process(fd, (uid_t) 0,(gid_t) 0, &found_pid,
                                                &found_uid, &found_gid))) {
            crm_err("CPG provider is not authentic:"
                    " process %lld (uid: %lld, gid: %lld)",
                    (long long) PCMK__SPECIAL_PID_AS_0(found_pid),
                    (long long) found_uid, (long long) found_gid);
            goto bail;
        } else if (rv < 0) {
            crm_err("Could not verify authenticity of CPG provider: %s (%d)",
                    strerror(-rv), -rv);
            goto bail;
        }
    }

    if (rc == CS_OK) {
        retries = 0;
        crm_trace("Performing lookup");
        cs_repeat(retries, 5, rc = cpg_local_get(local_handle, &local_nodeid));
    }

    if (rc != CS_OK) {
        crm_err("Could not get local node id from the CPG API: %s (%d)", ais_error2text(rc), rc);
    }

bail:
    if(handle == 0) {
        crm_trace("Closing connection");
        cpg_finalize(local_handle);
    }
    crm_debug("Local nodeid is %u", local_nodeid);
    return local_nodeid;
}


GListPtr cs_message_queue = NULL;
int cs_message_timer = 0;

static ssize_t crm_cs_flush(gpointer data);

static gboolean
crm_cs_flush_cb(gpointer data)
{
    cs_message_timer = 0;
    crm_cs_flush(data);
    return FALSE;
}

#define CS_SEND_MAX 200
static ssize_t
crm_cs_flush(gpointer data)
{
    int sent = 0;
    ssize_t rc = 0;
    int queue_len = 0;
    static unsigned int last_sent = 0;
    cpg_handle_t *handle = (cpg_handle_t *)data;

    if (*handle == 0) {
        crm_trace("Connection is dead");
        return pcmk_ok;
    }

    queue_len = g_list_length(cs_message_queue);
    if ((queue_len % 1000) == 0 && queue_len > 1) {
        crm_err("CPG queue has grown to %d", queue_len);

    } else if (queue_len == CS_SEND_MAX) {
        crm_warn("CPG queue has grown to %d", queue_len);
    }

    if (cs_message_timer) {
        /* There is already a timer, wait until it goes off */
        crm_trace("Timer active %d", cs_message_timer);
        return pcmk_ok;
    }

    while (cs_message_queue && sent < CS_SEND_MAX) {
        struct iovec *iov = cs_message_queue->data;

        errno = 0;
        rc = cpg_mcast_joined(*handle, CPG_TYPE_AGREED, iov, 1);

        if (rc != CS_OK) {
            break;
        }

        sent++;
        last_sent++;
        crm_trace("CPG message sent, size=%llu",
                  (unsigned long long) iov->iov_len);

        cs_message_queue = g_list_remove(cs_message_queue, iov);
        free(iov->iov_base);
        free(iov);
    }

    queue_len -= sent;
    if (sent > 1 || cs_message_queue) {
        crm_info("Sent %d CPG messages  (%d remaining, last=%u): %s (%lld)",
                 sent, queue_len, last_sent, ais_error2text(rc),
                 (long long) rc);
    } else {
        crm_trace("Sent %d CPG messages  (%d remaining, last=%u): %s (%lld)",
                  sent, queue_len, last_sent, ais_error2text(rc),
                  (long long) rc);
    }

    if (cs_message_queue) {
        uint32_t delay_ms = 100;
        if(rc != CS_OK) {
            /* Proportionally more if sending failed but cap at 1s */
            delay_ms = QB_MIN(1000, CS_SEND_MAX + (10 * queue_len));
        }
        cs_message_timer = g_timeout_add(delay_ms, crm_cs_flush_cb, data);
    }

    return rc;
}

gboolean
send_cpg_iov(struct iovec * iov)
{
    static unsigned int queued = 0;

    queued++;
    crm_trace("Queueing CPG message %u (%llu bytes)",
              queued, (unsigned long long) iov->iov_len);
    cs_message_queue = g_list_append(cs_message_queue, iov);
    crm_cs_flush(&pcmk_cpg_handle);
    return TRUE;
}

static int
pcmk_cpg_dispatch(gpointer user_data)
{
    int rc = 0;
    crm_cluster_t *cluster = (crm_cluster_t*) user_data;

    rc = cpg_dispatch(cluster->cpg_handle, CS_DISPATCH_ONE);
    if (rc != CS_OK) {
        crm_err("Connection to the CPG API failed: %s (%d)", ais_error2text(rc), rc);
        cpg_finalize(cluster->cpg_handle);
        cluster->cpg_handle = 0;
        return -1;

    } else if(cpg_evicted) {
        crm_err("Evicted from CPG membership");
        return -1;
    }
    return 0;
}

char *
pcmk_message_common_cs(cpg_handle_t handle, uint32_t nodeid, uint32_t pid, void *content,
                        uint32_t *kind, const char **from)
{
    char *data = NULL;
    AIS_Message *msg = (AIS_Message *) content;

    if(handle) {
        // Do filtering and field massaging
        uint32_t local_nodeid = get_local_nodeid(handle);
        const char *local_name = get_local_node_name();

        if (msg->sender.id > 0 && msg->sender.id != nodeid) {
            crm_err("Nodeid mismatch from %d.%d: claimed nodeid=%u", nodeid, pid, msg->sender.id);
            return NULL;

        } else if (msg->host.id != 0 && (local_nodeid != msg->host.id)) {
            /* Not for us */
            crm_trace("Not for us: %u != %u", msg->host.id, local_nodeid);
            return NULL;
        } else if (msg->host.size != 0 && !pcmk__str_eq(msg->host.uname, local_name, pcmk__str_casei)) {
            /* Not for us */
            crm_trace("Not for us: %s != %s", msg->host.uname, local_name);
            return NULL;
        }

        msg->sender.id = nodeid;
        if (msg->sender.size == 0) {
            crm_node_t *peer = crm_get_peer(nodeid, NULL);

            if (peer == NULL) {
                crm_err("Peer with nodeid=%u is unknown", nodeid);

            } else if (peer->uname == NULL) {
                crm_err("No uname for peer with nodeid=%u", nodeid);

            } else {
                crm_notice("Fixing uname for peer with nodeid=%u", nodeid);
                msg->sender.size = strlen(peer->uname);
                memset(msg->sender.uname, 0, MAX_NAME);
                memcpy(msg->sender.uname, peer->uname, msg->sender.size);
            }
        }
    }

    crm_trace("Got new%s message (size=%d, %d, %d)",
              msg->is_compressed ? " compressed" : "",
              ais_data_len(msg), msg->size, msg->compressed_size);

    if (kind != NULL) {
        *kind = msg->header.id;
    }
    if (from != NULL) {
        *from = msg->sender.uname;
    }

    if (msg->is_compressed && msg->size > 0) {
        int rc = BZ_OK;
        char *uncompressed = NULL;
        unsigned int new_size = msg->size + 1;

        if (check_message_sanity(msg, NULL) == FALSE) {
            goto badmsg;
        }

        crm_trace("Decompressing message data");
        uncompressed = calloc(1, new_size);
        rc = BZ2_bzBuffToBuffDecompress(uncompressed, &new_size, msg->data, msg->compressed_size, 1, 0);

        if (rc != BZ_OK) {
            crm_err("Decompression failed: %s " CRM_XS " bzerror=%d",
                    bz2_strerror(rc), rc);
            free(uncompressed);
            goto badmsg;
        }

        CRM_ASSERT(rc == BZ_OK);
        CRM_ASSERT(new_size == msg->size);

        data = uncompressed;

    } else if (check_message_sanity(msg, data) == FALSE) {
        goto badmsg;

    } else if (pcmk__str_eq("identify", data, pcmk__str_casei)) {
        char *pid_s = pcmk__getpid_s();

        send_cluster_text(crm_class_cluster, pid_s, TRUE, NULL, crm_msg_ais);
        free(pid_s);
        return NULL;

    } else {
        data = strdup(msg->data);
    }

    // Is this necessary?
    crm_get_peer(msg->sender.id, msg->sender.uname);

    crm_trace("Payload: %.200s", data);
    return data;

  badmsg:
    crm_err("Invalid message (id=%d, dest=%s:%s, from=%s:%s.%d):"
            " min=%d, total=%d, size=%d, bz2_size=%d",
            msg->id, ais_dest(&(msg->host)), msg_type2text(msg->host.type),
            ais_dest(&(msg->sender)), msg_type2text(msg->sender.type),
            msg->sender.pid, (int)sizeof(AIS_Message),
            msg->header.size, msg->size, msg->compressed_size);

    free(data);
    return NULL;
}

static int cmp_member_list_nodeid(const void *first,
                                  const void *second)
{
    const struct cpg_address *const a = *((const struct cpg_address **) first),
                             *const b = *((const struct cpg_address **) second);
    if (a->nodeid < b->nodeid) {
        return -1;
    } else if (a->nodeid > b->nodeid) {
        return 1;
    }
    /* don't bother with "reason" nor "pid" */
    return 0;
}

static const char *
cpgreason2str(cpg_reason_t reason)
{
    switch (reason) {
        case CPG_REASON_JOIN:       return " via cpg_join";
        case CPG_REASON_LEAVE:      return " via cpg_leave";
        case CPG_REASON_NODEDOWN:   return " via cluster exit";
        case CPG_REASON_NODEUP:     return " via cluster join";
        case CPG_REASON_PROCDOWN:   return " for unknown reason";
        default:                    break;
    }
    return "";
}

static inline const char *
peer_name(crm_node_t *peer)
{
    if (peer == NULL) {
        return "unknown node";
    } else if (peer->uname == NULL) {
        return "peer node";
    } else {
        return peer->uname;
    }
}

void
pcmk_cpg_membership(cpg_handle_t handle,
                    const struct cpg_name *groupName,
                    const struct cpg_address *member_list, size_t member_list_entries,
                    const struct cpg_address *left_list, size_t left_list_entries,
                    const struct cpg_address *joined_list, size_t joined_list_entries)
{
    int i;
    gboolean found = FALSE;
    static int counter = 0;
    uint32_t local_nodeid = get_local_nodeid(handle);
    const struct cpg_address *key, **sorted;

    sorted = malloc(member_list_entries * sizeof(const struct cpg_address *));
    CRM_ASSERT(sorted != NULL);

    for (size_t iter = 0; iter < member_list_entries; iter++) {
        sorted[iter] = member_list + iter;
    }
    /* so that the cross-matching multiply-subscribed nodes is then cheap */
    qsort(sorted, member_list_entries, sizeof(const struct cpg_address *),
          cmp_member_list_nodeid);

    for (i = 0; i < left_list_entries; i++) {
        crm_node_t *peer = crm_find_peer(left_list[i].nodeid, NULL);
        const struct cpg_address **rival = NULL;

        /* in CPG world, NODE:PROCESS-IN-MEMBERSHIP-OF-G is an 1:N relation
           and not playing by this rule may go wild in case of multiple
           residual instances of the same pacemaker daemon at the same node
           -- we must ensure that the possible local rival(s) won't make us
           cry out and bail (e.g. when they quit themselves), since all the
           surrounding logic denies this simple fact that the full membership
           is discriminated also per the PID of the process beside mere node
           ID (and implicitly, group ID); practically, this will be sound in
           terms of not preventing progress, since all the CPG joiners are
           also API end-point carriers, and that's what matters locally
           (who's the winner);
           remotely, we will just compare leave_list and member_list and if
           the left process has its node retained in member_list (under some
           other PID, anyway) we will just ignore it as well
           XXX: long-term fix is to establish in-out PID-aware tracking? */
        if (peer) {
            key = &left_list[i];
            rival = bsearch(&key, sorted, member_list_entries,
                            sizeof(const struct cpg_address *),
                            cmp_member_list_nodeid);
        }

        if (rival == NULL) {
            crm_info("Group %s event %d: %s (node %u pid %u) left%s",
                     groupName->value, counter, peer_name(peer),
                     left_list[i].nodeid, left_list[i].pid,
                     cpgreason2str(left_list[i].reason));
            if (peer) {
                crm_update_peer_proc(__func__, peer, crm_proc_cpg,
                                     OFFLINESTATUS);
            }
        } else if (left_list[i].nodeid == local_nodeid) {
            crm_warn("Group %s event %d: duplicate local pid %u left%s",
                     groupName->value, counter,
                     left_list[i].pid, cpgreason2str(left_list[i].reason));
        } else {
            crm_warn("Group %s event %d: "
                     "%s (node %u) duplicate pid %u left%s (%u remains)",
                     groupName->value, counter, peer_name(peer),
                     left_list[i].nodeid, left_list[i].pid,
                     cpgreason2str(left_list[i].reason), (*rival)->pid);
        }
    }
    free(sorted);
    sorted = NULL;

    for (i = 0; i < joined_list_entries; i++) {
        crm_info("Group %s event %d: node %u pid %u joined%s",
                 groupName->value, counter, joined_list[i].nodeid,
                 joined_list[i].pid, cpgreason2str(joined_list[i].reason));
    }

    for (i = 0; i < member_list_entries; i++) {
        crm_node_t *peer = crm_get_peer(member_list[i].nodeid, NULL);

        if (member_list[i].nodeid == local_nodeid
                && member_list[i].pid != getpid()) {
            /* see the note above */
            crm_warn("Group %s event %d: detected duplicate local pid %u",
                     groupName->value, counter, member_list[i].pid);
            continue;
        }
        crm_info("Group %s event %d: %s (node %u pid %u) is member",
                 groupName->value, counter, peer_name(peer),
                 member_list[i].nodeid, member_list[i].pid);

        /* If the caller left auto-reaping enabled, this will also update the
         * state to member.
         */
        peer = crm_update_peer_proc(__func__, peer, crm_proc_cpg,
                                    ONLINESTATUS);

        if (peer && peer->state && strcmp(peer->state, CRM_NODE_MEMBER)) {
            /* The node is a CPG member, but we currently think it's not a
             * cluster member. This is possible only if auto-reaping was
             * disabled. The node may be joining, and we happened to get the CPG
             * notification before the quorum notification; or the node may have
             * just died, and we are processing its final messages; or a bug
             * has affected the peer cache.
             */
            time_t now = time(NULL);

            if (peer->when_lost == 0) {
                // Track when we first got into this contradictory state
                peer->when_lost = now;

            } else if (now > (peer->when_lost + 60)) {
                // If it persists for more than a minute, update the state
                crm_warn("Node %u is member of group %s but was believed offline",
                         member_list[i].nodeid, groupName->value);
                crm_update_peer_state(__func__, peer, CRM_NODE_MEMBER, 0);
            }
        }

        if (local_nodeid == member_list[i].nodeid) {
            found = TRUE;
        }
    }

    if (!found) {
        crm_err("Local node was evicted from group %s", groupName->value);
        cpg_evicted = TRUE;
    }

    counter++;
}

gboolean
cluster_connect_cpg(crm_cluster_t *cluster)
{
    cs_error_t rc;
    int fd = -1;
    int retries = 0;
    uint32_t id = 0;
    crm_node_t *peer = NULL;
    cpg_handle_t handle = 0;
    const char *message_name = pcmk__message_name(crm_system_name);
    uid_t found_uid = 0;
    gid_t found_gid = 0;
    pid_t found_pid = 0;
    int rv;

    struct mainloop_fd_callbacks cpg_fd_callbacks = {
        .dispatch = pcmk_cpg_dispatch,
        .destroy = cluster->destroy,
    };

    cpg_callbacks_t cpg_callbacks = {
        .cpg_deliver_fn = cluster->cpg.cpg_deliver_fn,
        .cpg_confchg_fn = cluster->cpg.cpg_confchg_fn,
        /* .cpg_deliver_fn = pcmk_cpg_deliver, */
        /* .cpg_confchg_fn = pcmk_cpg_membership, */
    };

    cpg_evicted = FALSE;
    cluster->group.length = 0;
    cluster->group.value[0] = 0;

    /* group.value is char[128] */
    strncpy(cluster->group.value, message_name, 127);
    cluster->group.value[127] = 0;
    cluster->group.length = 1 + QB_MIN(127, strlen(cluster->group.value));

    cs_repeat(retries, 30, rc = cpg_initialize(&handle, &cpg_callbacks));
    if (rc != CS_OK) {
        crm_err("Could not connect to the CPG API: %s (%d)",
                cs_strerror(rc), rc);
        goto bail;
    }

    rc = cpg_fd_get(handle, &fd);
    if (rc != CS_OK) {
        crm_err("Could not obtain the CPG API connection: %s (%d)",
                cs_strerror(rc), rc);
        goto bail;
    }

    /* CPG provider run as root (in given user namespace, anyway)? */
    if (!(rv = crm_ipc_is_authentic_process(fd, (uid_t) 0,(gid_t) 0, &found_pid,
                                            &found_uid, &found_gid))) {
        crm_err("CPG provider is not authentic:"
                " process %lld (uid: %lld, gid: %lld)",
                (long long) PCMK__SPECIAL_PID_AS_0(found_pid),
                (long long) found_uid, (long long) found_gid);
        rc = CS_ERR_ACCESS;
        goto bail;
    } else if (rv < 0) {
        crm_err("Could not verify authenticity of CPG provider: %s (%d)",
                strerror(-rv), -rv);
        rc = CS_ERR_ACCESS;
        goto bail;
    }

    id = get_local_nodeid(handle);
    if (id == 0) {
        crm_err("Could not get local node id from the CPG API");
        goto bail;

    }
    cluster->nodeid = id;

    retries = 0;
    cs_repeat(retries, 30, rc = cpg_join(handle, &cluster->group));
    if (rc != CS_OK) {
        crm_err("Could not join the CPG group '%s': %d", message_name, rc);
        goto bail;
    }

    pcmk_cpg_handle = handle;
    cluster->cpg_handle = handle;
    mainloop_add_fd("corosync-cpg", G_PRIORITY_MEDIUM, fd, cluster, &cpg_fd_callbacks);

  bail:
    if (rc != CS_OK) {
        cpg_finalize(handle);
        return FALSE;
    }

    peer = crm_get_peer(id, NULL);
    crm_update_peer_proc(__func__, peer, crm_proc_cpg, ONLINESTATUS);
    return TRUE;
}

gboolean
send_cluster_message_cs(xmlNode * msg, gboolean local, crm_node_t * node, enum crm_ais_msg_types dest)
{
    gboolean rc = TRUE;
    char *data = NULL;

    data = dump_xml_unformatted(msg);
    rc = send_cluster_text(crm_class_cluster, data, local, node, dest);
    free(data);
    return rc;
}

gboolean
send_cluster_text(enum crm_ais_msg_class msg_class, const char *data,
                  gboolean local, crm_node_t *node, enum crm_ais_msg_types dest)
{
    static int msg_id = 0;
    static int local_pid = 0;
    static int local_name_len = 0;
    static const char *local_name = NULL;

    char *target = NULL;
    struct iovec *iov;
    AIS_Message *msg = NULL;
    enum crm_ais_msg_types sender = text2msg_type(crm_system_name);

    switch (msg_class) {
        case crm_class_cluster:
            break;
        default:
            crm_err("Invalid message class: %d", msg_class);
            return FALSE;
    }

    CRM_CHECK(dest != crm_msg_ais, return FALSE);

    if(local_name == NULL) {
        local_name = get_local_node_name();
    }
    if(local_name_len == 0 && local_name) {
        local_name_len = strlen(local_name);
    }

    if (data == NULL) {
        data = "";
    }

    if (local_pid == 0) {
        local_pid = getpid();
    }

    if (sender == crm_msg_none) {
        sender = local_pid;
    }

    msg = calloc(1, sizeof(AIS_Message));

    msg_id++;
    msg->id = msg_id;
    msg->header.id = msg_class;
    msg->header.error = CS_OK;

    msg->host.type = dest;
    msg->host.local = local;

    if (node) {
        if (node->uname) {
            target = strdup(node->uname);
            msg->host.size = strlen(node->uname);
            memset(msg->host.uname, 0, MAX_NAME);
            memcpy(msg->host.uname, node->uname, msg->host.size);
        } else {
            target = crm_strdup_printf("%u", node->id);
        }
        msg->host.id = node->id;
    } else {
        target = strdup("all");
    }

    msg->sender.id = 0;
    msg->sender.type = sender;
    msg->sender.pid = local_pid;
    msg->sender.size = local_name_len;
    memset(msg->sender.uname, 0, MAX_NAME);
    if(local_name && msg->sender.size) {
        memcpy(msg->sender.uname, local_name, msg->sender.size);
    }

    msg->size = 1 + strlen(data);
    msg->header.size = sizeof(AIS_Message) + msg->size;

    if (msg->size < CRM_BZ2_THRESHOLD) {
        msg = pcmk__realloc(msg, msg->header.size);
        memcpy(msg->data, data, msg->size);

    } else {
        char *compressed = NULL;
        unsigned int new_size = 0;
        char *uncompressed = strdup(data);

        if (pcmk__compress(uncompressed, (unsigned int) msg->size, 0,
                           &compressed, &new_size) == pcmk_rc_ok) {

            msg->header.size = sizeof(AIS_Message) + new_size;
            msg = pcmk__realloc(msg, msg->header.size);
            memcpy(msg->data, compressed, new_size);

            msg->is_compressed = TRUE;
            msg->compressed_size = new_size;

        } else {
<<<<<<< HEAD
            // cppcheck seems not to understand the abort logic in realloc_safe
            // cppcheck-suppress memleak
            msg = realloc_safe(msg, msg->header.size);
=======
            // cppcheck seems not to understand the abort logic in pcmk__realloc
            // cppcheck-suppress memleak
            msg = pcmk__realloc(msg, msg->header.size);
>>>>>>> b0ef36d8
            memcpy(msg->data, data, msg->size);
        }

        free(uncompressed);
        free(compressed);
    }

    iov = calloc(1, sizeof(struct iovec));
    iov->iov_base = msg;
    iov->iov_len = msg->header.size;

    if (msg->compressed_size) {
        crm_trace("Queueing CPG message %u to %s (%llu bytes, %d bytes compressed payload): %.200s",
                  msg->id, target, (unsigned long long) iov->iov_len,
                  msg->compressed_size, data);
    } else {
        crm_trace("Queueing CPG message %u to %s (%llu bytes, %d bytes payload): %.200s",
                  msg->id, target, (unsigned long long) iov->iov_len,
                  msg->size, data);
    }
    free(target);

    send_cpg_iov(iov);

    return TRUE;
}

enum crm_ais_msg_types
text2msg_type(const char *text)
{
    int type = crm_msg_none;

    CRM_CHECK(text != NULL, return type);
    text = pcmk__message_name(text);
    if (pcmk__str_eq(text, "ais", pcmk__str_casei)) {
        type = crm_msg_ais;
    } else if (pcmk__str_eq(text, CRM_SYSTEM_CIB, pcmk__str_casei)) {
        type = crm_msg_cib;
    } else if (pcmk__strcase_any_of(text, CRM_SYSTEM_CRMD, CRM_SYSTEM_DC, NULL)) {
        type = crm_msg_crmd;
    } else if (pcmk__str_eq(text, CRM_SYSTEM_TENGINE, pcmk__str_casei)) {
        type = crm_msg_te;
    } else if (pcmk__str_eq(text, CRM_SYSTEM_PENGINE, pcmk__str_casei)) {
        type = crm_msg_pe;
    } else if (pcmk__str_eq(text, CRM_SYSTEM_LRMD, pcmk__str_casei)) {
        type = crm_msg_lrmd;
    } else if (pcmk__str_eq(text, CRM_SYSTEM_STONITHD, pcmk__str_casei)) {
        type = crm_msg_stonithd;
    } else if (pcmk__str_eq(text, "stonith-ng", pcmk__str_casei)) {
        type = crm_msg_stonith_ng;
    } else if (pcmk__str_eq(text, "attrd", pcmk__str_casei)) {
        type = crm_msg_attrd;

    } else {
        /* This will normally be a transient client rather than
         * a cluster daemon.  Set the type to the pid of the client
         */
        int scan_rc = sscanf(text, "%d", &type);

        if (scan_rc != 1 || type <= crm_msg_stonith_ng) {
            /* Ensure it's sane */
            type = crm_msg_none;
        }
    }
    return type;
}<|MERGE_RESOLUTION|>--- conflicted
+++ resolved
@@ -742,15 +742,9 @@
             msg->compressed_size = new_size;
 
         } else {
-<<<<<<< HEAD
-            // cppcheck seems not to understand the abort logic in realloc_safe
-            // cppcheck-suppress memleak
-            msg = realloc_safe(msg, msg->header.size);
-=======
             // cppcheck seems not to understand the abort logic in pcmk__realloc
             // cppcheck-suppress memleak
             msg = pcmk__realloc(msg, msg->header.size);
->>>>>>> b0ef36d8
             memcpy(msg->data, data, msg->size);
         }
 
