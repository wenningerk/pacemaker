/*
 * Copyright (c) 2012 David Vossel <dvossel@redhat.com>
 *
 * This library is free software; you can redistribute it and/or
 * modify it under the terms of the GNU Lesser General Public
 * License as published by the Free Software Foundation; either
 * version 2.1 of the License, or (at your option) any later version.
 * 
 * This library is distributed in the hope that it will be useful,
 * but WITHOUT ANY WARRANTY; without even the implied warranty of
 * MERCHANTABILITY or FITNESS FOR A PARTICULAR PURPOSE.  See the GNU
 * Lesser General Public License for more details.
 * 
 * You should have received a copy of the GNU Lesser General Public
 * License along with this library; if not, write to the Free Software
 * Foundation, Inc., 51 Franklin St, Fifth Floor, Boston, MA  02110-1301  USA
 *
 */

#include <crm_internal.h>

#include <unistd.h>
#include <stdlib.h>
#include <stdio.h>
#include <stdarg.h>
#include <string.h>
#include <ctype.h>

#include <sys/types.h>
#include <sys/wait.h>

#include <glib.h>
#include <dirent.h>

#include <crm/crm.h>
#include <crm/lrmd.h>
#include <crm/services.h>
#include <crm/common/mainloop.h>
#include <crm/msg_xml.h>

#include <crm/stonith-ng.h>

CRM_TRACE_INIT_DATA(lrmd);

static stonith_t *stonith_api = NULL;
typedef struct lrmd_key_value_s {
    char *key;
    char *value;
    struct lrmd_key_value_s *next;
} lrmd_key_value_t;

typedef struct lrmd_private_s {
    int call_id;

    char *token;
    crm_ipc_t *ipc;
    mainloop_io_t *source;

    lrmd_event_callback callback;

} lrmd_private_t;

static lrmd_list_t *
lrmd_list_add(lrmd_list_t * head, const char *value)
{
    lrmd_list_t *p, *end;

    p = calloc(1, sizeof(lrmd_list_t));
    p->val = crm_strdup(value);

    end = head;
    while (end && end->next) {
        end = end->next;
    }

    if (end) {
        end->next = p;
    } else {
        head = p;
    }

    return head;
}

void
lrmd_list_freeall(lrmd_list_t * head)
{
    lrmd_list_t *p;

    while (head) {
        char *val = (char *)head->val;

        p = head->next;
        free(val);
        free(head);
        head = p;
    }
}

lrmd_key_value_t *
lrmd_key_value_add(lrmd_key_value_t * head, const char *key, const char *value)
{
    lrmd_key_value_t *p, *end;

    p = calloc(1, sizeof(lrmd_key_value_t));
    p->key = crm_strdup(key);
    p->value = crm_strdup(value);

    end = head;
    while (end && end->next) {
        end = end->next;
    }

    if (end) {
        end->next = p;
    } else {
        head = p;
    }

    return head;
}

static void
lrmd_key_value_freeall(lrmd_key_value_t * head)
{
    lrmd_key_value_t *p;

    while (head) {
        p = head->next;
        free(head->key);
        free(head->value);
        free(head);
        head = p;
    }
}

static void
dup_attr(gpointer key, gpointer value, gpointer user_data)
{
    g_hash_table_replace(user_data, crm_strdup(key), crm_strdup(value));
}

lrmd_event_data_t *
lrmd_copy_event(lrmd_event_data_t * event)
{
    lrmd_event_data_t *copy = NULL;

    copy = calloc(1, sizeof(lrmd_event_data_t));

    /* This will get all the int values.
     * we just have to be careful not to leave any
     * dangling pointers to strings. */
    memcpy(copy, event, sizeof(lrmd_event_data_t));

    copy->rsc_id = event->rsc_id ? crm_strdup(event->rsc_id) : NULL;
    copy->op_type = event->op_type ? crm_strdup(event->op_type) : NULL;
    copy->user_data = event->user_data ? crm_strdup(event->user_data) : NULL;
    copy->output = event->output ? crm_strdup(event->output) : NULL;

    if (event->params) {
        copy->params = g_hash_table_new_full(crm_str_hash,
                                             g_str_equal, g_hash_destroy_str, g_hash_destroy_str);

        if (copy->params != NULL) {
            g_hash_table_foreach(event->params, dup_attr, copy->params);
        }
    }

    return copy;
}

void
lrmd_free_event(lrmd_event_data_t * event)
{
    if (!event) {
        return;
    }

    /* free gives me grief if i try to cast */
    free((char *)event->rsc_id);
    free((char *)event->op_type);
    free((char *)event->user_data);
    free((char *)event->output);
    if (event->params) {
        g_hash_table_destroy(event->params);
    }
    free(event);
}

static int
lrmd_dispatch_internal(const char *buffer, ssize_t length, gpointer userdata)
{
    const char *type;
    lrmd_t *lrmd = userdata;
    lrmd_private_t *native = lrmd->private;
    lrmd_event_data_t event = { 0, };
    xmlNode *msg;

    if (!native->callback) {
        /* no callback set */
        return 1;
    }

    msg = string2xml(buffer);
    type = crm_element_value(msg, F_LRMD_OPERATION);
    crm_element_value_int(msg, F_LRMD_CALLID, &event.call_id);
    event.rsc_id = crm_element_value(msg, F_LRMD_RSC_ID);

    if (crm_str_eq(type, LRMD_OP_RSC_REG, TRUE)) {
        event.type = lrmd_event_register;
    } else if (crm_str_eq(type, LRMD_OP_RSC_UNREG, TRUE)) {
        event.type = lrmd_event_unregister;
    } else if (crm_str_eq(type, LRMD_OP_RSC_EXEC, TRUE)) {
        crm_element_value_int(msg, F_LRMD_TIMEOUT, &event.timeout);
        crm_element_value_int(msg, F_LRMD_RSC_INTERVAL, &event.interval);
        crm_element_value_int(msg, F_LRMD_RSC_START_DELAY, &event.start_delay);
        crm_element_value_int(msg, F_LRMD_EXEC_RC, (int *)&event.rc);
        crm_element_value_int(msg, F_LRMD_OP_STATUS, &event.op_status);
        crm_element_value_int(msg, F_LRMD_RSC_DELETED, &event.rsc_deleted);

        crm_element_value_int(msg, F_LRMD_RSC_RUN_TIME, (int *)&event.t_run);
        crm_element_value_int(msg, F_LRMD_RSC_RCCHANGE_TIME, (int *)&event.t_rcchange);
        crm_element_value_int(msg, F_LRMD_RSC_EXEC_TIME, (int *)&event.exec_time);
        crm_element_value_int(msg, F_LRMD_RSC_QUEUE_TIME, (int *)&event.queue_time);

        event.op_type = crm_element_value(msg, F_LRMD_RSC_ACTION);
        event.user_data = crm_element_value(msg, F_LRMD_RSC_USERDATA_STR);
        event.output = crm_element_value(msg, F_LRMD_RSC_OUTPUT);
        event.type = lrmd_event_exec_complete;

        event.params = xml2list(msg);
    }

    native->callback(&event);

    if (event.params) {
        g_hash_table_destroy(event.params);
    }
    free_xml(msg);
    return 1;
}

/* Not used with mainloop */
bool
lrmd_dispatch(lrmd_t * lrmd)
{
    gboolean stay_connected = TRUE;
    lrmd_private_t *private = NULL;

    CRM_ASSERT(lrmd != NULL);
    private = lrmd->private;
<<<<<<< HEAD

    while (crm_ipc_ready(private->ipc)) {
        if (crm_ipc_read(private->ipc) > 0) {
            const char *msg = crm_ipc_buffer(private->ipc);

=======

    while (crm_ipc_ready(private->ipc)) {
        if (crm_ipc_read(private->ipc) > 0) {
            const char *msg = crm_ipc_buffer(private->ipc);

>>>>>>> 22efc799
            lrmd_dispatch_internal(msg, strlen(msg), lrmd);
        }
        if (crm_ipc_connected(private->ipc) == FALSE) {
            crm_err("Connection closed");
            stay_connected = FALSE;
        }
    }

    return stay_connected;
}

static xmlNode *
lrmd_create_op(int call_id,
               const char *token, const char *op, xmlNode * data, enum lrmd_call_options options)
{
    xmlNode *op_msg = create_xml_node(NULL, "lrmd_command");

    CRM_CHECK(op_msg != NULL, return NULL);
    CRM_CHECK(token != NULL, return NULL);

    crm_xml_add(op_msg, F_XML_TAGNAME, "lrmd_command");

    crm_xml_add(op_msg, F_TYPE, T_LRMD);
    crm_xml_add(op_msg, F_LRMD_CALLBACK_TOKEN, token);
    crm_xml_add(op_msg, F_LRMD_OPERATION, op);
    crm_xml_add_int(op_msg, F_LRMD_CALLID, call_id);
    crm_trace("Sending call options: %.8lx, %d", (long)options, options);
    crm_xml_add_int(op_msg, F_LRMD_CALLOPTS, options);

    if (data != NULL) {
        add_message_xml(op_msg, F_LRMD_CALLDATA, data);
    }

    return op_msg;
}

static void
lrmd_connection_destroy(gpointer userdata)
{
    lrmd_t *lrmd = userdata;
    lrmd_private_t *native = lrmd->private;

    crm_info("connection destroyed");
    if (native->callback) {
        lrmd_event_data_t event = { 0, };
        event.type = lrmd_event_disconnect;
        native->callback(&event);
    }
}

static int
lrmd_send_command(lrmd_t * lrmd, const char *op, xmlNode * data, xmlNode ** output_data, int timeout,   /* ms. defaults to 1000 if set to 0 */
                  enum lrmd_call_options options)
{
    int rc = lrmd_ok;
    int reply_id = -1;
    lrmd_private_t *native = lrmd->private;
    xmlNode *op_msg = NULL;
    xmlNode *op_reply = NULL;

    if (!native->ipc) {
        return lrmd_err_connection;
    }

    if (op == NULL) {
        crm_err("No operation specified");
        return lrmd_err_missing;
    }

    native->call_id++;
    if (native->call_id < 1) {
        native->call_id = 1;
    }

    CRM_CHECK(native->token != NULL,;);

    op_msg = lrmd_create_op(native->call_id, native->token, op, data, options);

    if (op_msg == NULL) {
        return lrmd_err_missing;
    }

    crm_xml_add_int(op_msg, F_LRMD_TIMEOUT, timeout);

    rc = crm_ipc_send(native->ipc, op_msg, &op_reply, timeout);
    free_xml(op_msg);

    if (rc < 0) {
        crm_perror(LOG_ERR, "Couldn't perform %s operation (timeout=%d): %d", op, timeout, rc);
        rc = lrmd_err_ipc;
        goto done;
    }

    rc = lrmd_ok;
    crm_element_value_int(op_reply, F_LRMD_CALLID, &reply_id);
    if (reply_id == native->call_id) {
        crm_trace("reply received");
        if (crm_element_value_int(op_reply, F_LRMD_RC, &rc) != 0) {
            rc = lrmd_err_peer;
            goto done;
        }

        if (output_data) {
            *output_data = op_reply;
            op_reply = NULL;    /* Prevent subsequent free */
        }

    } else if (reply_id <= 0) {
        crm_err("Recieved bad reply: No id set");
        crm_log_xml_err(op_reply, "Bad reply");
        rc = lrmd_err_peer;
    } else {
        crm_err("Recieved bad reply: %d (wanted %d)", reply_id, native->call_id);
        crm_log_xml_err(op_reply, "Old reply");
        rc = lrmd_err_peer;
    }

    crm_log_xml_trace(op_reply, "Reply");

  done:
    if (crm_ipc_connected(native->ipc) == FALSE) {
        crm_err("LRMD disconnected");
    }

    free_xml(op_reply);
    return rc;
}

static int
lrmd_api_connect(lrmd_t * lrmd, const char *name, int *fd)
{
    int rc = lrmd_ok;
    lrmd_private_t *native = lrmd->private;

    static struct ipc_client_callbacks lrmd_callbacks = {
        .dispatch = lrmd_dispatch_internal,
        .destroy = lrmd_connection_destroy
    };

    crm_info("Connecting to lrmd");

    if (fd) {
        /* No mainloop */
        native->ipc = crm_ipc_new("lrmd", 0);
        if (native->ipc && crm_ipc_connect(native->ipc)) {
            *fd = crm_ipc_get_fd(native->ipc);
        } else if (native->ipc) {
            rc = lrmd_err_connection;
        }
    } else {
        native->source = mainloop_add_ipc_client("lrmd", 0, lrmd, &lrmd_callbacks);
        native->ipc = mainloop_get_ipc_client(native->source);
    }

    if (native->ipc == NULL) {
        crm_debug("Could not connect to the LRMD API");
        rc = lrmd_err_connection;
    }

    if (!rc) {
        xmlNode *reply = NULL;
        xmlNode *hello = create_xml_node(NULL, "lrmd_command");

        crm_xml_add(hello, F_TYPE, T_LRMD);
        crm_xml_add(hello, F_LRMD_OPERATION, CRM_OP_REGISTER);
        crm_xml_add(hello, F_LRMD_CLIENTNAME, name);

        rc = crm_ipc_send(native->ipc, hello, &reply, -1);

        if (rc < 0) {
            crm_perror(LOG_DEBUG, "Couldn't complete registration with the lrmd API: %d", rc);
            rc = lrmd_err_ipc;
        } else if (reply == NULL) {
            crm_err("Did not receive registration reply");
            rc = lrmd_err_internal;
        } else {
            const char *msg_type = crm_element_value(reply, F_LRMD_OPERATION);
            const char *tmp_ticket = crm_element_value(reply, F_LRMD_CLIENTID);

            if (safe_str_neq(msg_type, CRM_OP_REGISTER)) {
                crm_err("Invalid registration message: %s", msg_type);
                crm_log_xml_err(reply, "Bad reply");
                rc = lrmd_err_internal;
            } else if (tmp_ticket == NULL) {
                crm_err("No registration token provided");
                crm_log_xml_err(reply, "Bad reply");
                rc = lrmd_err_internal;
            } else {
                crm_trace("Obtained registration token: %s", tmp_ticket);
                native->token = crm_strdup(tmp_ticket);
                rc = lrmd_ok;
            }
        }

        free_xml(reply);
        free_xml(hello);
    }

    return rc;
}

static int
lrmd_api_disconnect(lrmd_t * lrmd)
{
    lrmd_private_t *native = lrmd->private;

    crm_info("Disconnecting from lrmd service");

    if (native->source) {
        mainloop_del_ipc_client(native->source);
        native->source = NULL;
        native->ipc = NULL;
    } else if (native->ipc) {
        crm_ipc_close(native->ipc);
        crm_ipc_destroy(native->ipc);
        native->source = NULL;
        native->ipc = NULL;
    }

    free(native->token);
    native->token = NULL;
    return 0;
}

static int
lrmd_api_register_rsc(lrmd_t * lrmd,
                      const char *rsc_id,
                      const char *class,
                      const char *provider, const char *type, enum lrmd_call_options options)
{
    int rc = lrmd_ok;
    xmlNode *data = NULL;

    if (!class || !type || !rsc_id) {
        return lrmd_err_missing;
    }
    if (safe_str_eq(class, "ocf") && !provider) {
        return lrmd_err_provider_required;
    }

    data = create_xml_node(NULL, F_LRMD_RSC);

    crm_xml_add(data, F_LRMD_ORIGIN, __FUNCTION__);
    crm_xml_add(data, F_LRMD_RSC_ID, rsc_id);
    crm_xml_add(data, F_LRMD_CLASS, class);
    crm_xml_add(data, F_LRMD_PROVIDER, provider);
    crm_xml_add(data, F_LRMD_TYPE, type);
    rc = lrmd_send_command(lrmd, LRMD_OP_RSC_REG, data, NULL, 0, options);
    free_xml(data);

    return rc;
}

static int
lrmd_api_unregister_rsc(lrmd_t * lrmd, const char *rsc_id, enum lrmd_call_options options)
{
    int rc = lrmd_ok;
    xmlNode *data = create_xml_node(NULL, F_LRMD_RSC);

    crm_xml_add(data, F_LRMD_ORIGIN, __FUNCTION__);
    crm_xml_add(data, F_LRMD_RSC_ID, rsc_id);
    rc = lrmd_send_command(lrmd, LRMD_OP_RSC_UNREG, data, NULL, 0, options);
    free_xml(data);

    return rc;
}

lrmd_rsc_info_t *
lrmd_copy_rsc_info(lrmd_rsc_info_t * rsc_info)
{
    lrmd_rsc_info_t *copy = NULL;

    copy = calloc(1, sizeof(lrmd_rsc_info_t));

    copy->id = crm_strdup(rsc_info->id);
    copy->type = crm_strdup(rsc_info->type);
    copy->class = crm_strdup(rsc_info->class);
    if (rsc_info->provider) {
        copy->provider = crm_strdup(rsc_info->provider);
    }

    return copy;
}

void
lrmd_free_rsc_info(lrmd_rsc_info_t * rsc_info)
{
    if (!rsc_info) {
        return;
    }
    free(rsc_info->id);
    free(rsc_info->type);
    free(rsc_info->class);
    free(rsc_info->provider);
    free(rsc_info);
}

static lrmd_rsc_info_t *
lrmd_api_get_rsc_info(lrmd_t * lrmd, const char *rsc_id, enum lrmd_call_options options)
{
    int rc = lrmd_ok;
    lrmd_rsc_info_t *rsc_info = NULL;
    xmlNode *data = create_xml_node(NULL, F_LRMD_RSC);
    xmlNode *output = NULL;
    const char *class = NULL;
    const char *provider = NULL;
    const char *type = NULL;

    crm_xml_add(data, F_LRMD_ORIGIN, __FUNCTION__);
    crm_xml_add(data, F_LRMD_RSC_ID, rsc_id);
    rc = lrmd_send_command(lrmd, LRMD_OP_RSC_INFO, data, &output, 0, options);
    free_xml(data);

    class = crm_element_value(output, F_LRMD_CLASS);
    provider = crm_element_value(output, F_LRMD_PROVIDER);
    type = crm_element_value(output, F_LRMD_TYPE);

    if (!output) {
        return NULL;
    } else if (!class || !type) {
        free_xml(output);
        return NULL;
    } else if (safe_str_eq(class, "ocf") && !provider) {
        free_xml(output);
        return NULL;
    }

    rsc_info = calloc(1, sizeof(lrmd_rsc_info_t));
    rsc_info->id = crm_strdup(rsc_id);
    rsc_info->class = crm_strdup(class);
    if (provider) {
        rsc_info->provider = crm_strdup(provider);
    }
    rsc_info->type = crm_strdup(type);

    free_xml(output);
    return rsc_info;
}

static void
lrmd_api_set_callback(lrmd_t * lrmd, lrmd_event_callback callback)
{
    lrmd_private_t *native = lrmd->private;

    native->callback = callback;
}

static int
stonith_get_metadata(const char *provider, const char *type, char **output)
{
    int rc = lrmd_ok;

    stonith_api->cmds->metadata(stonith_api, st_opt_sync_call, type, provider, output, 0);
    if (*output == NULL) {
        rc = lrmd_err_no_metadata;
    }
    return rc;
}

static int
lsb_get_metadata(const char *type, char **output)
{

#define lsb_metadata_template  \
"<?xml version=\"1.0\"?>\n"\
"<!DOCTYPE resource-agent SYSTEM \"ra-api-1.dtd\">\n"\
"<resource-agent name=\"%s\" version=\"0.1\">\n"\
"  <version>1.0</version>\n"\
"  <longdesc lang=\"en\">\n"\
"    %s"\
"  </longdesc>\n"\
"  <shortdesc lang=\"en\">%s</shortdesc>\n"\
"  <parameters>\n"\
"  </parameters>\n"\
"  <actions>\n"\
"    <action name=\"start\"   timeout=\"15\" />\n"\
"    <action name=\"stop\"    timeout=\"15\" />\n"\
"    <action name=\"status\"  timeout=\"15\" />\n"\
"    <action name=\"restart\"  timeout=\"15\" />\n"\
"    <action name=\"force-reload\"  timeout=\"15\" />\n"\
"    <action name=\"monitor\" timeout=\"15\" interval=\"15\" />\n"\
"    <action name=\"meta-data\"  timeout=\"5\" />\n"\
"  </actions>\n"\
"  <special tag=\"LSB\">\n"\
"    <Provides>%s</Provides>\n"\
"    <Required-Start>%s</Required-Start>\n"\
"    <Required-Stop>%s</Required-Stop>\n"\
"    <Should-Start>%s</Should-Start>\n"\
"    <Should-Stop>%s</Should-Stop>\n"\
"    <Default-Start>%s</Default-Start>\n"\
"    <Default-Stop>%s</Default-Stop>\n"\
"  </special>\n"\
"</resource-agent>\n"

#define LSB_INITSCRIPT_INFOBEGIN_TAG "### BEGIN INIT INFO"
#define LSB_INITSCRIPT_INFOEND_TAG "### END INIT INFO"
#define PROVIDES    "# Provides:"
#define REQ_START   "# Required-Start:"
#define REQ_STOP    "# Required-Stop:"
#define SHLD_START  "# Should-Start:"
#define SHLD_STOP   "# Should-Stop:"
#define DFLT_START  "# Default-Start:"
#define DFLT_STOP   "# Default-Stop:"
#define SHORT_DSCR  "# Short-Description:"
#define DESCRIPTION "# Description:"

#define lsb_meta_helper_free_value(m)				\
	if ((m) != NULL) {		\
		xmlFree(m);		\
		(m) = NULL;		\
	}

#define lsb_meta_helper_get_value(buffer, ptr, keyword)	\
	if (!ptr && !strncasecmp(buffer, keyword, strlen(keyword))) { \
		(ptr) = (char *)xmlEncodeEntitiesReentrant(NULL, BAD_CAST buffer+strlen(keyword)); \
		continue; \
	}

    char ra_pathname[PATH_MAX] = { 0, };
    FILE *fp;
    GString *meta_data = NULL;
    char buffer[1024];
    char *provides = NULL;
    char *req_start = NULL;
    char *req_stop = NULL;
    char *shld_start = NULL;
    char *shld_stop = NULL;
    char *dflt_start = NULL;
    char *dflt_stop = NULL;
    char *s_dscrpt = NULL;
    char *xml_l_dscrpt = NULL;
    GString *l_dscrpt = NULL;

    snprintf(ra_pathname, sizeof(ra_pathname), "%s%s%s",
             type[0] == '/' ? "" : LSB_ROOT_DIR, type[0] == '/' ? "" : "/", type);

    if (!(fp = fopen(ra_pathname, "r"))) {
        return lrmd_err_no_metadata;
    }

    /* Enter into the lsb-compliant comment block */
    while (fgets(buffer, sizeof(buffer), fp)) {
        /* Now suppose each of the following eight arguments contain only one line */
        lsb_meta_helper_get_value(buffer, provides, PROVIDES)
            lsb_meta_helper_get_value(buffer, req_start, REQ_START)
            lsb_meta_helper_get_value(buffer, req_stop, REQ_STOP)
            lsb_meta_helper_get_value(buffer, shld_start, SHLD_START)
            lsb_meta_helper_get_value(buffer, shld_stop, SHLD_STOP)
            lsb_meta_helper_get_value(buffer, dflt_start, DFLT_START)
            lsb_meta_helper_get_value(buffer, dflt_stop, DFLT_STOP)
            lsb_meta_helper_get_value(buffer, s_dscrpt, SHORT_DSCR)

            /* Long description may cross multiple lines */
            if ((l_dscrpt == NULL) && (0 == strncasecmp(buffer, DESCRIPTION, strlen(DESCRIPTION)))) {
            l_dscrpt = g_string_new(buffer + strlen(DESCRIPTION));
            /* Between # and keyword, more than one space, or a tab character,
             * indicates the continuation line.     Extracted from LSB init script standard */
            while (fgets(buffer, sizeof(buffer), fp)) {
                if (!strncmp(buffer, "#  ", 3) || !strncmp(buffer, "#\t", 2)) {
                    buffer[0] = ' ';
                    l_dscrpt = g_string_append(l_dscrpt, buffer);
                } else {
                    fputs(buffer, fp);
                    break;      /* Long description ends */
                }
            }
            continue;
        }
        if (l_dscrpt) {
            xml_l_dscrpt = (char *)xmlEncodeEntitiesReentrant(NULL, BAD_CAST(l_dscrpt->str));
        }
        if (!strncasecmp(buffer, LSB_INITSCRIPT_INFOEND_TAG, strlen(LSB_INITSCRIPT_INFOEND_TAG))) {
            /* Get to the out border of LSB comment block */
            break;
        }
        if (buffer[0] != '#') {
            break;              /* Out of comment block in the beginning */
        }
    }
    fclose(fp);

    meta_data = g_string_new("");
    g_string_sprintf(meta_data, lsb_metadata_template, type,
                     (xml_l_dscrpt == NULL) ? type : xml_l_dscrpt,
                     (s_dscrpt == NULL) ? type : s_dscrpt, (provides == NULL) ? "" : provides,
                     (req_start == NULL) ? "" : req_start, (req_stop == NULL) ? "" : req_stop,
                     (shld_start == NULL) ? "" : shld_start, (shld_stop == NULL) ? "" : shld_stop,
                     (dflt_start == NULL) ? "" : dflt_start, (dflt_stop == NULL) ? "" : dflt_stop);

    lsb_meta_helper_free_value(xml_l_dscrpt);
    lsb_meta_helper_free_value(s_dscrpt);
    lsb_meta_helper_free_value(provides);
    lsb_meta_helper_free_value(req_start);
    lsb_meta_helper_free_value(req_stop);
    lsb_meta_helper_free_value(shld_start);
    lsb_meta_helper_free_value(shld_stop);
    lsb_meta_helper_free_value(dflt_start);
    lsb_meta_helper_free_value(dflt_stop);

    if (l_dscrpt) {
        g_string_free(l_dscrpt, TRUE);
    }

    *output = crm_strdup(meta_data->str);
    g_string_free(meta_data, TRUE);

    return lrmd_ok;
}

static int
generic_get_metadata(const char *standard, const char *provider, const char *type, char **output)
{
<<<<<<< HEAD
    svc_action_t *action = resources_action_create("get_meta",
                                                   "ocf",
=======
    svc_action_t *action = resources_action_create(type,
                                                   standard,
>>>>>>> 22efc799
                                                   provider,
                                                   type,
                                                   "meta-data",
                                                   0,
                                                   5000,
                                                   NULL);

    if (!(services_action_sync(action))) {
<<<<<<< HEAD
        crm_err("Failed to retrieve meta-data for ocf:%s:%s", provider, type);
=======
        crm_err("Failed to retrieve meta-data for %s:%s:%s", standard, provider, type);
>>>>>>> 22efc799
        services_action_free(action);
        return lrmd_err_no_metadata;
    }

    if (!action->stdout_data) {
<<<<<<< HEAD
        crm_err("Failed to retrieve meta-data for ocf:%s:%s", provider, type);
=======
        crm_err("Failed to retrieve meta-data for %s:%s:%s", standard, provider, type);
>>>>>>> 22efc799
        services_action_free(action);
        return lrmd_err_no_metadata;
    }

    *output = crm_strdup(action->stdout_data);
    services_action_free(action);

    return lrmd_ok;
}

static int
lrmd_api_get_metadata(lrmd_t * lrmd,
                      const char *class,
                      const char *provider,
                      const char *type, char **output, enum lrmd_call_options options)
{
<<<<<<< HEAD

=======
>>>>>>> 22efc799
    if (!class || !type) {
        return lrmd_err_missing;
    }

    if (safe_str_eq(class, "stonith")) {
        return stonith_get_metadata(provider, type, output);
<<<<<<< HEAD
    } else if (safe_str_eq(class, "ocf")) {
        return ocf_get_metadata(provider, type, output);
    } else if (safe_str_eq(class, "lsb")) {
        return lsb_get_metadata(type, output);
    }

    return lrmd_err_no_metadata;
=======
    } else if (safe_str_eq(class, "lsb")) {
        return lsb_get_metadata(type, output);
    }
    return generic_get_metadata(class, provider, type, output);
>>>>>>> 22efc799
}

static int
lrmd_api_exec(lrmd_t * lrmd, const char *rsc_id, const char *action, const char *userdata, int interval,        /* ms */
              int timeout,      /* ms */
              int start_delay,  /* ms */
              enum lrmd_call_options options, lrmd_key_value_t * params)
{
    int rc = lrmd_ok;
    xmlNode *data = create_xml_node(NULL, F_LRMD_RSC);
    xmlNode *args = create_xml_node(data, XML_TAG_ATTRS);

    crm_xml_add(data, F_LRMD_ORIGIN, __FUNCTION__);
    crm_xml_add(data, F_LRMD_RSC_ID, rsc_id);
    crm_xml_add(data, F_LRMD_RSC_ACTION, action);
    crm_xml_add(data, F_LRMD_RSC_USERDATA_STR, userdata);
    crm_xml_add_int(data, F_LRMD_RSC_INTERVAL, interval);
    crm_xml_add_int(data, F_LRMD_TIMEOUT, timeout);
    crm_xml_add_int(data, F_LRMD_RSC_START_DELAY, start_delay);

    for (; params; params = params->next) {
        hash2field((gpointer) params->key, (gpointer) params->value, args);
    }

    rc = lrmd_send_command(lrmd, LRMD_OP_RSC_EXEC, data, NULL, timeout, options);
    free_xml(data);

    lrmd_key_value_freeall(params);
    return rc;
}

static int
lrmd_api_cancel(lrmd_t * lrmd, const char *rsc_id, const char *action, int interval)
{
    int rc = lrmd_ok;
    xmlNode *data = create_xml_node(NULL, F_LRMD_RSC);

    crm_xml_add(data, F_LRMD_ORIGIN, __FUNCTION__);
    crm_xml_add(data, F_LRMD_RSC_ACTION, action);
    crm_xml_add(data, F_LRMD_RSC_ID, rsc_id);
    crm_xml_add_int(data, F_LRMD_RSC_INTERVAL, interval);
    rc = lrmd_send_command(lrmd, LRMD_OP_RSC_CANCEL, data, NULL, 0, 0);
    free_xml(data);
    return rc;
}

static int
list_stonith_agents(lrmd_list_t ** resources)
{
    int rc = 0;
    stonith_key_value_t *stonith_resources = NULL;
    stonith_key_value_t *dIter = NULL;

    stonith_api->cmds->list(stonith_api, st_opt_sync_call, NULL, &stonith_resources, 0);

    for (dIter = stonith_resources; dIter; dIter = dIter->next) {
        rc++;
        *resources = lrmd_list_add(*resources, dIter->value);
    }

    stonith_key_value_freeall(stonith_resources, 1, 0);
    return rc;
}

static int
list_lsb_agents(lrmd_list_t ** resources)
{
    int rc = 0;
    GListPtr gIter = NULL;
    GList *agents = NULL;

    agents = resources_list_agents("lsb", NULL);
    for (gIter = agents; gIter != NULL; gIter = gIter->next) {
        *resources = lrmd_list_add(*resources, (const char *)gIter->data);
        rc++;
    }
    g_list_free_full(agents, free);
    return rc;
}

static int
list_service_agents(lrmd_list_t ** resources)
{
    int rc = 0;
    GListPtr gIter = NULL;
    GList *agents = NULL;

    agents = resources_list_agents("service", NULL);
    for (gIter = agents; gIter != NULL; gIter = gIter->next) {
        *resources = lrmd_list_add(*resources, (const char *)gIter->data);
        rc++;
    }
    g_list_free_full(agents, free);
    return rc;
}

static int
list_systemd_agents(lrmd_list_t ** resources)
{
    int rc = 0;
    GListPtr gIter = NULL;
    GList *agents = NULL;

    agents = resources_list_agents("systemd", NULL);
    for (gIter = agents; gIter != NULL; gIter = gIter->next) {
        *resources = lrmd_list_add(*resources, (const char *)gIter->data);
        rc++;
    }
    g_list_free_full(agents, free);
    return rc;
}

static int
<<<<<<< HEAD
list_ocf_agents(lrmd_list_t ** resources, const char *list_provider)
{
    int rc = 0;
    char *provider = NULL;
    GList *ocf_providers = NULL;
    GList *agents = NULL;
    GListPtr gIter = NULL;
    GListPtr gIter2 = NULL;

    ocf_providers = resources_list_providers("ocf");

    for (gIter = ocf_providers; gIter != NULL; gIter = gIter->next) {
        provider = gIter->data;

        if (list_provider && !safe_str_eq(list_provider, provider)) {
            continue;
        }
        agents = resources_list_agents("ocf", provider);
        for (gIter2 = agents; gIter2 != NULL; gIter2 = gIter2->next) {
            *resources = lrmd_list_add(*resources, (const char *)gIter2->data);
            rc++;
        }
        g_list_free_full(agents, free);
    }

    g_list_free_full(ocf_providers, free);
=======
list_upstart_agents(lrmd_list_t ** resources)
{
    int rc = 0;
    GListPtr gIter = NULL;
    GList *agents = NULL;

    agents = resources_list_agents("upstart", NULL);
    for (gIter = agents; gIter != NULL; gIter = gIter->next) {
        *resources = lrmd_list_add(*resources, (const char *)gIter->data);
        rc++;
    }
    g_list_free_full(agents, free);
>>>>>>> 22efc799
    return rc;
}

static int
<<<<<<< HEAD
lrmd_api_list_agents(lrmd_t * lrmd, lrmd_list_t ** resources, const char *class,
                     const char *provider)
{
=======
list_ocf_agents(lrmd_list_t ** resources, const char *list_provider)
{
    int rc = 0;
    char *provider = NULL;
    GList *ocf_providers = NULL;
    GList *agents = NULL;
    GListPtr gIter = NULL;
    GListPtr gIter2 = NULL;

    ocf_providers = resources_list_providers("ocf");

    for (gIter = ocf_providers; gIter != NULL; gIter = gIter->next) {
        provider = gIter->data;

        if (list_provider && !safe_str_eq(list_provider, provider)) {
            continue;
        }
        agents = resources_list_agents("ocf", provider);
        for (gIter2 = agents; gIter2 != NULL; gIter2 = gIter2->next) {
            *resources = lrmd_list_add(*resources, (const char *)gIter2->data);
            rc++;
        }
        g_list_free_full(agents, free);
    }

    g_list_free_full(ocf_providers, free);
    return rc;
}

static int
lrmd_api_list_agents(lrmd_t * lrmd, lrmd_list_t ** resources, const char *class,
                     const char *provider)
{
>>>>>>> 22efc799
    int rc = lrmd_ok;

    if (safe_str_eq(class, "ocf")) {
        rc += list_ocf_agents(resources, provider);
    } else if (safe_str_eq(class, "lsb")) {
        rc += list_lsb_agents(resources);
    } else if (safe_str_eq(class, "systemd")) {
        rc += list_systemd_agents(resources);
<<<<<<< HEAD
=======
    } else if (safe_str_eq(class, "upstart")) {
        rc += list_upstart_agents(resources);
>>>>>>> 22efc799
    } else if (safe_str_eq(class, "service")) {
        rc += list_service_agents(resources);
    } else if (safe_str_eq(class, "stonith")) {
        rc += list_stonith_agents(resources);
    } else if (!class) {
        rc += list_ocf_agents(resources, provider);
        rc += list_systemd_agents(resources);
<<<<<<< HEAD
=======
        rc += list_upstart_agents(resources);
>>>>>>> 22efc799
        rc += list_lsb_agents(resources);
        rc += list_stonith_agents(resources);
    } else {
        crm_err("Unknown class %s", class);
        rc = lrmd_err_generic;
    }

    return rc;
}

static int
does_provider_have_agent(const char *agent, const char *provider, const char *class)
{
    int found = 0;
    GList *agents = NULL;
    GListPtr gIter2 = NULL;

    agents = resources_list_agents(class, provider);
    for (gIter2 = agents; gIter2 != NULL; gIter2 = gIter2->next) {
        if (safe_str_eq(agent, gIter2->data)) {
            found = 1;
        }
    }
    g_list_free_full(agents, free);

    return found;
<<<<<<< HEAD
}

static int
lrmd_api_list_ocf_providers(lrmd_t * lrmd, const char *agent, lrmd_list_t ** providers)
{
    int rc = lrmd_ok;
    char *provider = NULL;
    GList *ocf_providers = NULL;
    GListPtr gIter = NULL;

    ocf_providers = resources_list_providers("ocf");

    for (gIter = ocf_providers; gIter != NULL; gIter = gIter->next) {
        provider = gIter->data;
        if (!agent || does_provider_have_agent(agent, provider, "ocf")) {
            *providers = lrmd_list_add(*providers, (const char *)gIter->data);
            rc++;
        }
    }

    g_list_free_full(ocf_providers, free);
=======
}

static int
lrmd_api_list_ocf_providers(lrmd_t * lrmd, const char *agent, lrmd_list_t ** providers)
{
    int rc = lrmd_ok;
    char *provider = NULL;
    GList *ocf_providers = NULL;
    GListPtr gIter = NULL;

    ocf_providers = resources_list_providers("ocf");

    for (gIter = ocf_providers; gIter != NULL; gIter = gIter->next) {
        provider = gIter->data;
        if (!agent || does_provider_have_agent(agent, provider, "ocf")) {
            *providers = lrmd_list_add(*providers, (const char *)gIter->data);
            rc++;
        }
    }

    g_list_free_full(ocf_providers, free);

    return rc;
}

static int
lrmd_api_list_standards(lrmd_t * lrmd, lrmd_list_t ** supported)
{
    int rc = 0;
    char *standard = NULL;
    GList *standards = NULL;
    GListPtr gIter = NULL;

    standards = resources_list_standards();

    for (gIter = standards; gIter != NULL; gIter = gIter->next) {
        standard = gIter->data;
        *supported = lrmd_list_add(*supported, (const char *)gIter->data);
        rc++;
    }

    g_list_free_full(standards, free);
>>>>>>> 22efc799

    return rc;
}

lrmd_t *
lrmd_api_new(void)
{
    lrmd_t *new_lrmd = NULL;
    lrmd_private_t *pvt = NULL;

    new_lrmd = calloc(1, sizeof(lrmd_t));
    pvt = calloc(1, sizeof(lrmd_private_t));
    new_lrmd->cmds = calloc(1, sizeof(lrmd_api_operations_t));

    new_lrmd->private = pvt;

    new_lrmd->cmds->connect = lrmd_api_connect;
    new_lrmd->cmds->disconnect = lrmd_api_disconnect;
    new_lrmd->cmds->register_rsc = lrmd_api_register_rsc;
    new_lrmd->cmds->unregister_rsc = lrmd_api_unregister_rsc;
    new_lrmd->cmds->get_rsc_info = lrmd_api_get_rsc_info;
    new_lrmd->cmds->set_callback = lrmd_api_set_callback;
    new_lrmd->cmds->get_metadata = lrmd_api_get_metadata;
    new_lrmd->cmds->exec = lrmd_api_exec;
    new_lrmd->cmds->cancel = lrmd_api_cancel;
    new_lrmd->cmds->list_agents = lrmd_api_list_agents;
    new_lrmd->cmds->list_ocf_providers = lrmd_api_list_ocf_providers;
<<<<<<< HEAD
=======
    new_lrmd->cmds->list_standards = lrmd_api_list_standards;
>>>>>>> 22efc799

    if (!stonith_api) {
        stonith_api = stonith_api_new();
    }

    return new_lrmd;
}

void
lrmd_api_delete(lrmd_t * lrmd)
{
    lrmd->cmds->disconnect(lrmd);       /* no-op if already disconnected */
    free(lrmd->cmds);
    free(lrmd->private);
    free(lrmd);
}<|MERGE_RESOLUTION|>--- conflicted
+++ resolved
@@ -249,19 +249,10 @@
 
     CRM_ASSERT(lrmd != NULL);
     private = lrmd->private;
-<<<<<<< HEAD
-
     while (crm_ipc_ready(private->ipc)) {
         if (crm_ipc_read(private->ipc) > 0) {
             const char *msg = crm_ipc_buffer(private->ipc);
 
-=======
-
-    while (crm_ipc_ready(private->ipc)) {
-        if (crm_ipc_read(private->ipc) > 0) {
-            const char *msg = crm_ipc_buffer(private->ipc);
-
->>>>>>> 22efc799
             lrmd_dispatch_internal(msg, strlen(msg), lrmd);
         }
         if (crm_ipc_connected(private->ipc) == FALSE) {
@@ -668,17 +659,17 @@
 #define SHORT_DSCR  "# Short-Description:"
 #define DESCRIPTION "# Description:"
 
-#define lsb_meta_helper_free_value(m)				\
-	if ((m) != NULL) {		\
-		xmlFree(m);		\
-		(m) = NULL;		\
-	}
-
-#define lsb_meta_helper_get_value(buffer, ptr, keyword)	\
-	if (!ptr && !strncasecmp(buffer, keyword, strlen(keyword))) { \
-		(ptr) = (char *)xmlEncodeEntitiesReentrant(NULL, BAD_CAST buffer+strlen(keyword)); \
-		continue; \
-	}
+#define lsb_meta_helper_free_value(m)   \
+    if ((m) != NULL) {                  \
+        xmlFree(m);                     \
+        (m) = NULL;                     \
+    }
+
+#define lsb_meta_helper_get_value(buffer, ptr, keyword)                 \
+    if (!ptr && !strncasecmp(buffer, keyword, strlen(keyword))) {       \
+        (ptr) = (char *)xmlEncodeEntitiesReentrant(NULL, BAD_CAST buffer+strlen(keyword)); \
+        continue;                                                       \
+    }
 
     char ra_pathname[PATH_MAX] = { 0, };
     FILE *fp;
@@ -774,13 +765,8 @@
 static int
 generic_get_metadata(const char *standard, const char *provider, const char *type, char **output)
 {
-<<<<<<< HEAD
-    svc_action_t *action = resources_action_create("get_meta",
-                                                   "ocf",
-=======
     svc_action_t *action = resources_action_create(type,
                                                    standard,
->>>>>>> 22efc799
                                                    provider,
                                                    type,
                                                    "meta-data",
@@ -789,21 +775,13 @@
                                                    NULL);
 
     if (!(services_action_sync(action))) {
-<<<<<<< HEAD
-        crm_err("Failed to retrieve meta-data for ocf:%s:%s", provider, type);
-=======
         crm_err("Failed to retrieve meta-data for %s:%s:%s", standard, provider, type);
->>>>>>> 22efc799
         services_action_free(action);
         return lrmd_err_no_metadata;
     }
 
     if (!action->stdout_data) {
-<<<<<<< HEAD
-        crm_err("Failed to retrieve meta-data for ocf:%s:%s", provider, type);
-=======
         crm_err("Failed to retrieve meta-data for %s:%s:%s", standard, provider, type);
->>>>>>> 22efc799
         services_action_free(action);
         return lrmd_err_no_metadata;
     }
@@ -820,30 +798,16 @@
                       const char *provider,
                       const char *type, char **output, enum lrmd_call_options options)
 {
-<<<<<<< HEAD
-
-=======
->>>>>>> 22efc799
     if (!class || !type) {
         return lrmd_err_missing;
     }
 
     if (safe_str_eq(class, "stonith")) {
         return stonith_get_metadata(provider, type, output);
-<<<<<<< HEAD
-    } else if (safe_str_eq(class, "ocf")) {
-        return ocf_get_metadata(provider, type, output);
     } else if (safe_str_eq(class, "lsb")) {
         return lsb_get_metadata(type, output);
     }
-
-    return lrmd_err_no_metadata;
-=======
-    } else if (safe_str_eq(class, "lsb")) {
-        return lsb_get_metadata(type, output);
-    }
     return generic_get_metadata(class, provider, type, output);
->>>>>>> 22efc799
 }
 
 static int
@@ -957,7 +921,22 @@
 }
 
 static int
-<<<<<<< HEAD
+list_upstart_agents(lrmd_list_t ** resources)
+{
+    int rc = 0;
+    GListPtr gIter = NULL;
+    GList *agents = NULL;
+
+    agents = resources_list_agents("upstart", NULL);
+    for (gIter = agents; gIter != NULL; gIter = gIter->next) {
+        *resources = lrmd_list_add(*resources, (const char *)gIter->data);
+        rc++;
+    }
+    g_list_free_full(agents, free);
+    return rc;
+}
+
+static int
 list_ocf_agents(lrmd_list_t ** resources, const char *list_provider)
 {
     int rc = 0;
@@ -984,63 +963,13 @@
     }
 
     g_list_free_full(ocf_providers, free);
-=======
-list_upstart_agents(lrmd_list_t ** resources)
-{
-    int rc = 0;
-    GListPtr gIter = NULL;
-    GList *agents = NULL;
-
-    agents = resources_list_agents("upstart", NULL);
-    for (gIter = agents; gIter != NULL; gIter = gIter->next) {
-        *resources = lrmd_list_add(*resources, (const char *)gIter->data);
-        rc++;
-    }
-    g_list_free_full(agents, free);
->>>>>>> 22efc799
-    return rc;
-}
-
-static int
-<<<<<<< HEAD
+    return rc;
+}
+
+static int
 lrmd_api_list_agents(lrmd_t * lrmd, lrmd_list_t ** resources, const char *class,
                      const char *provider)
 {
-=======
-list_ocf_agents(lrmd_list_t ** resources, const char *list_provider)
-{
-    int rc = 0;
-    char *provider = NULL;
-    GList *ocf_providers = NULL;
-    GList *agents = NULL;
-    GListPtr gIter = NULL;
-    GListPtr gIter2 = NULL;
-
-    ocf_providers = resources_list_providers("ocf");
-
-    for (gIter = ocf_providers; gIter != NULL; gIter = gIter->next) {
-        provider = gIter->data;
-
-        if (list_provider && !safe_str_eq(list_provider, provider)) {
-            continue;
-        }
-        agents = resources_list_agents("ocf", provider);
-        for (gIter2 = agents; gIter2 != NULL; gIter2 = gIter2->next) {
-            *resources = lrmd_list_add(*resources, (const char *)gIter2->data);
-            rc++;
-        }
-        g_list_free_full(agents, free);
-    }
-
-    g_list_free_full(ocf_providers, free);
-    return rc;
-}
-
-static int
-lrmd_api_list_agents(lrmd_t * lrmd, lrmd_list_t ** resources, const char *class,
-                     const char *provider)
-{
->>>>>>> 22efc799
     int rc = lrmd_ok;
 
     if (safe_str_eq(class, "ocf")) {
@@ -1049,11 +978,8 @@
         rc += list_lsb_agents(resources);
     } else if (safe_str_eq(class, "systemd")) {
         rc += list_systemd_agents(resources);
-<<<<<<< HEAD
-=======
     } else if (safe_str_eq(class, "upstart")) {
         rc += list_upstart_agents(resources);
->>>>>>> 22efc799
     } else if (safe_str_eq(class, "service")) {
         rc += list_service_agents(resources);
     } else if (safe_str_eq(class, "stonith")) {
@@ -1061,10 +987,7 @@
     } else if (!class) {
         rc += list_ocf_agents(resources, provider);
         rc += list_systemd_agents(resources);
-<<<<<<< HEAD
-=======
         rc += list_upstart_agents(resources);
->>>>>>> 22efc799
         rc += list_lsb_agents(resources);
         rc += list_stonith_agents(resources);
     } else {
@@ -1091,7 +1014,6 @@
     g_list_free_full(agents, free);
 
     return found;
-<<<<<<< HEAD
 }
 
 static int
@@ -1113,29 +1035,6 @@
     }
 
     g_list_free_full(ocf_providers, free);
-=======
-}
-
-static int
-lrmd_api_list_ocf_providers(lrmd_t * lrmd, const char *agent, lrmd_list_t ** providers)
-{
-    int rc = lrmd_ok;
-    char *provider = NULL;
-    GList *ocf_providers = NULL;
-    GListPtr gIter = NULL;
-
-    ocf_providers = resources_list_providers("ocf");
-
-    for (gIter = ocf_providers; gIter != NULL; gIter = gIter->next) {
-        provider = gIter->data;
-        if (!agent || does_provider_have_agent(agent, provider, "ocf")) {
-            *providers = lrmd_list_add(*providers, (const char *)gIter->data);
-            rc++;
-        }
-    }
-
-    g_list_free_full(ocf_providers, free);
-
     return rc;
 }
 
@@ -1156,8 +1055,6 @@
     }
 
     g_list_free_full(standards, free);
->>>>>>> 22efc799
-
     return rc;
 }
 
@@ -1184,10 +1081,7 @@
     new_lrmd->cmds->cancel = lrmd_api_cancel;
     new_lrmd->cmds->list_agents = lrmd_api_list_agents;
     new_lrmd->cmds->list_ocf_providers = lrmd_api_list_ocf_providers;
-<<<<<<< HEAD
-=======
     new_lrmd->cmds->list_standards = lrmd_api_list_standards;
->>>>>>> 22efc799
 
     if (!stonith_api) {
         stonith_api = stonith_api_new();
