--- conflicted
+++ resolved
@@ -1449,40 +1449,8 @@
     crm_info("Faking " CRM_OP_FMT " result (%d) on %s",
              op->rsc_id, op->op_type, op->interval_ms, op->rc, target_node);
 
-<<<<<<< HEAD
-    /* Process the result as if it came from the LRM, if possible
-     * (i.e. resource info can be obtained from the lrm_state).
-     */
-    if (lrm_state) {
-        rsc_info = lrm_state_get_rsc_info(lrm_state, op->rsc_id, 0);
-    }
-    if (rsc_info) {
-        lrmd_free_rsc_info(rsc_info);
-        process_lrm_event(lrm_state, op, NULL);
-
-    } else if (controld_action_is_recordable(op->op_type)) {
-        /* If we can't process the result normally, at least write it to the CIB
-         * if possible, so the scheduler can act on it.
-         */
-        const char *standard = crm_element_value(xml_rsc, XML_AGENT_ATTR_CLASS);
-        const char *provider = crm_element_value(xml_rsc, XML_AGENT_ATTR_PROVIDER);
-        const char *type = crm_element_value(xml_rsc, XML_ATTR_TYPE);
-
-        if (standard && type) {
-            rsc_info = lrmd_new_rsc_info(op->rsc_id, standard, provider, type);
-            do_update_resource(target_node, rsc_info, op);
-            lrmd_free_rsc_info(rsc_info);
-        } else {
-            // @TODO Should we direct ack?
-            crm_info("Can't fake %s failure (%d) on %s without resource standard and type",
-                     crm_element_value(action, XML_LRM_ATTR_TASK_KEY), rc,
-                     target_node);
-        }
-    }
-=======
     // Process the result as if it came from the LRM
     process_lrm_event(lrm_state, op, NULL, action);
->>>>>>> ae891a4e
     lrmd_free_event(op);
 }
 
@@ -2578,9 +2546,6 @@
 
     if (op->op_status != PCMK_LRM_OP_CANCELLED) {
         if (controld_action_is_recordable(op->op_type)) {
-<<<<<<< HEAD
-            update_id = do_update_resource(lrm_state->node_name, rsc, op);
-=======
             if (node_name && rsc) {
                 update_id = do_update_resource(node_name, rsc, op);
             } else {
@@ -2589,7 +2554,6 @@
                         op_key,
                         (node_name? "No resource information" : "No node name"));
             }
->>>>>>> ae891a4e
         } else {
             send_direct_ack(NULL, NULL, NULL, op, op->rsc_id);
         }
