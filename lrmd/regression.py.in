#!/usr/bin/python

#
# This program is free software; you can redistribute it and/or
# modify it under the terms of the GNU General Public License
# as published by the Free Software Foundation; either version 2
# of the License, or (at your option) any later version.
#
# This program is distributed in the hope that it will be useful,
# but WITHOUT ANY WARRANTY; without even the implied warranty of
# MERCHANTABILITY or FITNESS FOR A PARTICULAR PURPOSE.  See the
# GNU General Public License for more details.
#
# You should have received a copy of the GNU General Public License
# along with this program; if not, write to the Free Software
# Foundation, Inc., 51 Franklin St, Fifth Floor, Boston, MA  02110-1301  USA.

import os
import sys
import subprocess
import shlex
import time

# Where to find test binaries
# Prefer the source tree if available
build_dir="@abs_top_builddir@"
test_dir=sys.path[0]

new_path=os.environ['PATH']
if os.path.exists("%s/regression.py.in" % test_dir):
    print "Running tests from the source tree: %s (%s)" % (build_dir, test_dir)
    new_path = "%s/lrmd:%s" % (build_dir, new_path)    # For lrmd, lrmd_test and pacemaker_remoted
    new_path = "%s/tools:%s" % (build_dir, new_path)   # For crm_resource
    new_path = "%s/fencing:%s" % (build_dir, new_path) # For stonithd

else:
    print "Running tests from the install tree: @CRM_DAEMON_DIR@ (not %s)" % test_dir
    new_path = "@CRM_DAEMON_DIR@:%s" % (new_path) # For stonithd, lrmd, lrmd_test and pacemaker_remoted

print new_path
os.environ['PATH']=new_path

def output_from_command(command, no_wait=0):
	test = subprocess.Popen(shlex.split(command), stdout=subprocess.PIPE)

	if no_wait == 0:
		test.wait()
	else:
		return 0

	return test.communicate()[0].split("\n")

class Test:
	def __init__(self, name, description, verbose = 0, tls = 0):
		self.name = name
		self.description = description
		self.cmds = []

		if tls:
			self.daemon_location = "pacemaker_remoted"
		else:
			self.daemon_location = "lrmd"

		self.test_tool_location = "lrmd_test"
		self.verbose = verbose
		self.tls = tls

		self.result_txt = ""
		self.cmd_tool_output = ""
		self.result_exitcode = 0;

		self.lrmd_process = None
		self.stonith_process = None

		self.executed = 0

	def __new_cmd(self, cmd, args, exitcode, stdout_match = "", no_wait = 0, stdout_negative_match = "", kill=None):
		if self.verbose and cmd == self.test_tool_location:
			args = args + " -V "

		if (cmd == self.test_tool_location) and self.tls:
			args = args + " -S "

		self.cmds.append(
			{
				"cmd" : cmd,
				"kill" : kill,
				"args" : args,
				"expected_exitcode" : exitcode,
				"stdout_match" : stdout_match,
				"stdout_negative_match" : stdout_negative_match,
				"no_wait" : no_wait,
				"cmd_output" : "",
			}
		)

	def start_environment(self):
		### make sure we are in full control here ###
		cmd = shlex.split("killall -q -9 stonithd lt-stonithd lrmd lt-lrmd lrmd_test lt-lrmd_test pacemaker_remoted")
		test = subprocess.Popen(cmd, stdout=subprocess.PIPE)
		test.wait()

		additional_args = ""

		if self.tls == 0:
			self.stonith_process = subprocess.Popen(shlex.split("stonithd -s"))

		if self.verbose:
			additional_args = additional_args + " -V"

		self.lrmd_process = subprocess.Popen(shlex.split("%s %s -l /tmp/lrmd-regression.log" % (self.daemon_location, additional_args)))

		time.sleep(1)

	def clean_environment(self):
		if self.lrmd_process:
			self.lrmd_process.terminate()
			self.lrmd_process.wait()

			if self.verbose:
				print "Daemon output"
				f = open('/tmp/lrmd-regression.log', 'r')
				for line in f.readlines():
					print line.strip()
			os.remove('/tmp/lrmd-regression.log')

		if self.stonith_process:
			self.stonith_process.terminate()
			self.stonith_process.wait()

		self.lrmd_process = None
		self.stonith_process = None

	def add_sys_cmd(self, cmd, args):
		self.__new_cmd(cmd, args, 0, "")

	def add_sys_cmd_no_wait(self, cmd, args):
		self.__new_cmd(cmd, args, 0, "", 1)

	def add_cmd_check_stdout(self, args, match, no_match = ""):
		self.__new_cmd(self.test_tool_location, args, 0, match, 0, no_match)

	def add_cmd(self, args):
		self.__new_cmd(self.test_tool_location, args, 0, "")

	def add_cmd_and_kill(self, killProc, args):
		self.__new_cmd(self.test_tool_location, args, 0, "", kill=killProc)

	def add_expected_fail_cmd(self, args):
		self.__new_cmd(self.test_tool_location, args, 1, "")

	def get_exitcode(self):
		return self.result_exitcode

	def print_result(self, filler):
		print "%s%s" % (filler, self.result_txt)

	def run_cmd(self, args):
		cmd = shlex.split(args['args'])
		cmd.insert(0, args['cmd'])
		if self.verbose:
			print "\n\nRunning: "+" ".join(cmd)
		test = subprocess.Popen(cmd, stdout=subprocess.PIPE)

		if args['kill']:
			if self.verbose:
				print "Also running: "+args['kill']
			### Typically the kill argument is used to detect some sort of
			### failure.  Without yeilding for a few seconds here the process
			### launched earlier that is listening for the failure may not have time
			### to connect to the lrmd.
			time.sleep(2)
			subprocess.Popen(shlex.split(args['kill']))

		if args['no_wait'] == 0:
			test.wait()
		else:
			return 0

		output = test.communicate()[0]

		if args['stdout_match'] != "" and output.count(args['stdout_match']) == 0:
			test.returncode = -2
			print "STDOUT string '%s' was not found in cmd output" % (args['stdout_match'])

		if args['stdout_negative_match'] != "" and output.count(args['stdout_negative_match']) != 0:
			test.returncode = -2
			print "STDOUT string '%s' was found in cmd output" % (args['stdout_negative_match'])

		args['cmd_output'] = output

		return test.returncode;

	def run(self):
		res = 0
		i = 1

		if self.tls and self.name.count("stonith") != 0:
			self.result_txt = "SKIPPED - '%s' - disabled when testing pacemaker_remote" % (self.name)
			print self.result_txt
			return res

		self.start_environment()

		if self.verbose:
			print "\n--- START TEST - %s" % self.name

		self.result_txt = "SUCCESS - '%s'" % (self.name)
		self.result_exitcode = 0
		for cmd in self.cmds:
			res = self.run_cmd(cmd)
			if res != cmd['expected_exitcode']:
				print cmd['cmd_output']
				print "Step %d FAILED - command returned %d, expected %d" % (i, res, cmd['expected_exitcode'])
				self.result_txt = "FAILURE - '%s' failed at step %d. Command: lrmd_test %s" % (self.name, i, cmd['args'])
				self.result_exitcode = -1
				break
			else:
				if self.verbose:
					print cmd['cmd_output'].strip()
					print "Step %d SUCCESS" % (i)
			i = i + 1
		self.clean_environment()

		print self.result_txt
		if self.verbose:
			print "--- END TEST - %s\n" % self.name

		self.executed = 1
		return res

class Tests:
	def __init__(self, verbose = 0, tls = 0):
		self.tests = []
		self.verbose = verbose
		self.tls = tls;
		self.rsc_classes = output_from_command("crm_resource --list-standards")
		self.rsc_classes = self.rsc_classes[:-1] # Strip trailing empty line
		self.need_authkey = 0
                self.action_timeout = " -t 5000 "
		if self.tls:
			self.rsc_classes.remove("stonith")
		if "systemd" in self.rsc_classes:
			# the lrmd_dummy_daemon requires this, we are importing it
			# here just to guarantee it is installed before allowing this
			# script to run. Otherwise, running without this import being
			# available will make all the systemd tests look like they fail,
			# which is really scary looking. I'd rather see the import fail.
			import systemd.daemon

		print "Testing "+repr(self.rsc_classes)

		self.common_cmds = {
			"ocf_reg_line"      : "-c register_rsc -r ocf_test_rsc "+self.action_timeout+" -C ocf -P pacemaker -T Dummy",
			"ocf_reg_event"     : "-l \"NEW_EVENT event_type:register rsc_id:ocf_test_rsc action:none rc:ok op_status:complete\"",
			"ocf_unreg_line"    : "-c unregister_rsc -r \"ocf_test_rsc\" "+self.action_timeout,
			"ocf_unreg_event"   : "-l \"NEW_EVENT event_type:unregister rsc_id:ocf_test_rsc action:none rc:ok op_status:complete\"",
			"ocf_start_line"    : "-c exec -r \"ocf_test_rsc\" -a \"start\" "+self.action_timeout,
			"ocf_start_event"   : "-l \"NEW_EVENT event_type:exec_complete rsc_id:ocf_test_rsc action:start rc:ok op_status:complete\" ",
			"ocf_stop_line"     : "-c exec -r \"ocf_test_rsc\" -a \"stop\" "+self.action_timeout,
			"ocf_stop_event"    : "-l \"NEW_EVENT event_type:exec_complete rsc_id:ocf_test_rsc action:stop rc:ok op_status:complete\" ",
			"ocf_monitor_line"  : "-c exec -r \"ocf_test_rsc\" -a \"monitor\" -i \"2000\" "+self.action_timeout,
			"ocf_monitor_event" : "-l \"NEW_EVENT event_type:exec_complete rsc_id:ocf_test_rsc action:monitor rc:ok op_status:complete\" "+self.action_timeout,
			"ocf_cancel_line"   : "-c cancel -r \"ocf_test_rsc\" -a \"monitor\" -i \"2000\" -t \"3000\" ",
			"ocf_cancel_event"  : "-l \"NEW_EVENT event_type:exec_complete rsc_id:ocf_test_rsc action:monitor rc:ok op_status:Cancelled\" ",

			"systemd_reg_line"      : "-c register_rsc -r systemd_test_rsc "+self.action_timeout+" -C systemd -T lrmd_dummy_daemon",
			"systemd_reg_event"     : "-l \"NEW_EVENT event_type:register rsc_id:systemd_test_rsc action:none rc:ok op_status:complete\"",
			"systemd_unreg_line"    : "-c unregister_rsc -r \"systemd_test_rsc\" "+self.action_timeout,
			"systemd_unreg_event"   : "-l \"NEW_EVENT event_type:unregister rsc_id:systemd_test_rsc action:none rc:ok op_status:complete\"",
			"systemd_start_line"    : "-c exec -r \"systemd_test_rsc\" -a \"start\" "+self.action_timeout,
			"systemd_start_event"   : "-l \"NEW_EVENT event_type:exec_complete rsc_id:systemd_test_rsc action:start rc:ok op_status:complete\" ",
			"systemd_stop_line"     : "-c exec -r \"systemd_test_rsc\" -a \"stop\" "+self.action_timeout,
			"systemd_stop_event"    : "-l \"NEW_EVENT event_type:exec_complete rsc_id:systemd_test_rsc action:stop rc:ok op_status:complete\" ",
			"systemd_monitor_line"  : "-c exec -r \"systemd_test_rsc\" -a \"monitor\" -i \"2000\" "+self.action_timeout,
			"systemd_monitor_event" : "-l \"NEW_EVENT event_type:exec_complete rsc_id:systemd_test_rsc action:monitor rc:ok op_status:complete\" "+self.action_timeout,
			"systemd_cancel_line"   : "-c cancel -r \"systemd_test_rsc\" -a \"monitor\" -i \"2000\" -t \"3000\" ",
			"systemd_cancel_event"  : "-l \"NEW_EVENT event_type:exec_complete rsc_id:systemd_test_rsc action:monitor rc:ok op_status:Cancelled\" ",

			"upstart_reg_line"      : "-c register_rsc -r upstart_test_rsc "+self.action_timeout+" -C upstart -T lrmd_dummy_daemon",
			"upstart_reg_event"     : "-l \"NEW_EVENT event_type:register rsc_id:upstart_test_rsc action:none rc:ok op_status:complete\"",
			"upstart_unreg_line"    : "-c unregister_rsc -r \"upstart_test_rsc\" "+self.action_timeout,
			"upstart_unreg_event"   : "-l \"NEW_EVENT event_type:unregister rsc_id:upstart_test_rsc action:none rc:ok op_status:complete\"",
			"upstart_start_line"    : "-c exec -r \"upstart_test_rsc\" -a \"start\" "+self.action_timeout,
			"upstart_start_event"   : "-l \"NEW_EVENT event_type:exec_complete rsc_id:upstart_test_rsc action:start rc:ok op_status:complete\" ",
			"upstart_stop_line"     : "-c exec -r \"upstart_test_rsc\" -a \"stop\" "+self.action_timeout,
			"upstart_stop_event"    : "-l \"NEW_EVENT event_type:exec_complete rsc_id:upstart_test_rsc action:stop rc:ok op_status:complete\" ",
			"upstart_monitor_line"  : "-c exec -r \"upstart_test_rsc\" -a \"monitor\" -i \"2000\" "+self.action_timeout,
			"upstart_monitor_event" : "-l \"NEW_EVENT event_type:exec_complete rsc_id:upstart_test_rsc action:monitor rc:ok op_status:complete\" "+self.action_timeout,
			"upstart_cancel_line"   : "-c cancel -r \"upstart_test_rsc\" -a \"monitor\" -i \"2000\" -t \"3000\" ",
			"upstart_cancel_event"  : "-l \"NEW_EVENT event_type:exec_complete rsc_id:upstart_test_rsc action:monitor rc:ok op_status:Cancelled\" ",

			"service_reg_line"      : "-c register_rsc -r service_test_rsc "+self.action_timeout+" -C service -T LSBDummy",
			"service_reg_event"     : "-l \"NEW_EVENT event_type:register rsc_id:service_test_rsc action:none rc:ok op_status:complete\"",
			"service_unreg_line"    : "-c unregister_rsc -r \"service_test_rsc\" "+self.action_timeout,
			"service_unreg_event"   : "-l \"NEW_EVENT event_type:unregister rsc_id:service_test_rsc action:none rc:ok op_status:complete\"",
			"service_start_line"    : "-c exec -r \"service_test_rsc\" -a \"start\" "+self.action_timeout,
			"service_start_event"   : "-l \"NEW_EVENT event_type:exec_complete rsc_id:service_test_rsc action:start rc:ok op_status:complete\" ",
			"service_stop_line"     : "-c exec -r \"service_test_rsc\" -a \"stop\" "+self.action_timeout,
			"service_stop_event"    : "-l \"NEW_EVENT event_type:exec_complete rsc_id:service_test_rsc action:stop rc:ok op_status:complete\" ",
			"service_monitor_line"  : "-c exec -r \"service_test_rsc\" -a \"monitor\" -i \"2000\" "+self.action_timeout,
			"service_monitor_event" : "-l \"NEW_EVENT event_type:exec_complete rsc_id:service_test_rsc action:monitor rc:ok op_status:complete\" "+self.action_timeout,
			"service_cancel_line"   : "-c cancel -r \"service_test_rsc\" -a \"monitor\" -i \"2000\" -t \"3000\" ",
			"service_cancel_event"  : "-l \"NEW_EVENT event_type:exec_complete rsc_id:service_test_rsc action:monitor rc:ok op_status:Cancelled\" ",

			"lsb_reg_line"      : "-c register_rsc -r lsb_test_rsc "+self.action_timeout+" -C lsb -T LSBDummy",
			"lsb_reg_event"     : "-l \"NEW_EVENT event_type:register rsc_id:lsb_test_rsc action:none rc:ok op_status:complete\" ",
			"lsb_unreg_line"    : "-c unregister_rsc -r \"lsb_test_rsc\" "+self.action_timeout,
			"lsb_unreg_event"   : "-l \"NEW_EVENT event_type:unregister rsc_id:lsb_test_rsc action:none rc:ok op_status:complete\"",
			"lsb_start_line"    : "-c exec -r \"lsb_test_rsc\" -a \"start\" "+self.action_timeout,
			"lsb_start_event"   : "-l \"NEW_EVENT event_type:exec_complete rsc_id:lsb_test_rsc action:start rc:ok op_status:complete\" ",
			"lsb_stop_line"     : "-c exec -r \"lsb_test_rsc\" -a \"stop\" "+self.action_timeout,
			"lsb_stop_event"    : "-l \"NEW_EVENT event_type:exec_complete rsc_id:lsb_test_rsc action:stop rc:ok op_status:complete\" ",
			"lsb_monitor_line"  : "-c exec -r \"lsb_test_rsc\" -a status -i \"2000\" "+self.action_timeout,
			"lsb_monitor_event" : "-l \"NEW_EVENT event_type:exec_complete rsc_id:lsb_test_rsc action:status rc:ok op_status:complete\" "+self.action_timeout,
			"lsb_cancel_line"   : "-c cancel -r \"lsb_test_rsc\" -a \"status\" -i \"2000\" -t \"3000\" ",
			"lsb_cancel_event"  : "-l \"NEW_EVENT event_type:exec_complete rsc_id:lsb_test_rsc action:status rc:ok op_status:Cancelled\" ",

			"stonith_reg_line"      : "-c register_rsc -r stonith_test_rsc "+self.action_timeout+" -C stonith -P pacemaker -T fence_dummy_monitor",
			"stonith_reg_event"     : "-l \"NEW_EVENT event_type:register rsc_id:stonith_test_rsc action:none rc:ok op_status:complete\" ",
			"stonith_unreg_line"    : "-c unregister_rsc -r \"stonith_test_rsc\" "+self.action_timeout,
			"stonith_unreg_event"   : "-l \"NEW_EVENT event_type:unregister rsc_id:stonith_test_rsc action:none rc:ok op_status:complete\"",
			"stonith_start_line"    : "-c exec -r \"stonith_test_rsc\" -a \"start\" -t 8000 ",
			"stonith_start_event"   : "-l \"NEW_EVENT event_type:exec_complete rsc_id:stonith_test_rsc action:start rc:ok op_status:complete\" ",
			"stonith_stop_line"     : "-c exec -r \"stonith_test_rsc\" -a \"stop\" "+self.action_timeout,
			"stonith_stop_event"    : "-l \"NEW_EVENT event_type:exec_complete rsc_id:stonith_test_rsc action:stop rc:ok op_status:complete\" ",
			"stonith_monitor_line"  : "-c exec -r \"stonith_test_rsc\" -a \"monitor\" -i \"2000\" "+self.action_timeout,
			"stonith_monitor_event" : "-l \"NEW_EVENT event_type:exec_complete rsc_id:stonith_test_rsc action:monitor rc:ok op_status:complete\" "+self.action_timeout,
			"stonith_cancel_line"   : "-c cancel -r \"stonith_test_rsc\" -a \"monitor\" -i \"2000\" -t \"3000\" ",
			"stonith_cancel_event"  : "-l \"NEW_EVENT event_type:exec_complete rsc_id:stonith_test_rsc action:monitor rc:ok op_status:Cancelled\" ",
		}

	def new_test(self, name, description):
		test = Test(name, description, self.verbose, self.tls)
		self.tests.append(test)
		return test

	def setup_test_environment(self):
		os.system("service pacemaker_remote stop")
		self.cleanup_test_environment()

		if self.tls and not os.path.isfile("/etc/pacemaker/authkey"):
			self.need_authkey = 1
			os.system("mkdir -p /etc/pacemaker")
			os.system("dd if=/dev/urandom of=/etc/pacemaker/authkey bs=4096 count=1")

		### Make fake systemd daemon and unit file ###
		dummy_daemon = """#!/bin/python
import time, systemd.daemon
time.sleep(3)
systemd.daemon.notify("READY=1")
while True: time.sleep(5)
"""
		dummy_service_file = """
[Unit]
Description=Dummy resource that takes a while to start

[Service]
Type=notify
ExecStart=/usr/sbin/lrmd_dummy_daemon
"""

		dummy_upstart_job = ("""
description     "Dummy service for regression tests"
exec dd if=/dev/random of=/dev/null
""")

		dummy_fence_sleep_agent = ("""#!/usr/bin/python
import sys
import time
def main():
    for line in sys.stdin.readlines():
        if line.count("monitor") > 0:
            time.sleep(30000)
            sys.exit(0)
    sys.exit(-1)
if __name__ == "__main__":
    main()
""")
		dummy_fence_agent = ("""#!/usr/bin/python
import sys
def main():
    for line in sys.stdin.readlines():
        if line.count("monitor") > 0:
            sys.exit(0)
        if line.count("metadata") > 0:
            print '<resource-agent name="fence_dummy_monitor" shortdesc="Dummy Fence agent for testing">'
            print '  <longdesc>dummy description.</longdesc>'
            print '  <vendor-url>http://www.example.com</vendor-url>'
            print '  <parameters>'
            print '    <parameter name="action" unique="0" required="1">'
            print '      <getopt mixed="-o, --action=[action]"/>'
            print '      <content type="string" default="reboot"/>'
            print '      <shortdesc lang="en">Fencing Action</shortdesc>'
            print '    </parameter>'
            print '    <parameter name="port" unique="0" required="0">'
            print '      <getopt mixed="-n, --plug=[id]"/>'
            print '      <content type="string"/>'
            print '      <shortdesc lang="en">Physical plug number or name of virtual machine</shortdesc>'
            print '    </parameter>'
            print '  </parameters>'
            print '  <actions>'
            print '    <action name="on"/>'
            print '    <action name="off"/>'
            print '    <action name="monitor"/>'
            print '    <action name="metadata"/>'
            print '  </actions>'
            print '</resource-agent>'
            sys.exit(0)
    sys.exit(-1)
if __name__ == "__main__":
    main()
""")

		os.system("cat <<-END >>/etc/init/lrmd_dummy_daemon.conf\n%s\nEND" % (dummy_upstart_job))
		os.system("cat <<-END >>/usr/sbin/lrmd_dummy_daemon\n%s\nEND" % (dummy_daemon))
		os.system("cat <<-END >>/lib/systemd/system/lrmd_dummy_daemon.service\n%s\nEND" % (dummy_service_file))
		os.system("chmod a+x /usr/sbin/lrmd_dummy_daemon")

		os.system("cat <<-END >>/usr/sbin/fence_dummy_sleep\n%s\nEND" % (dummy_fence_sleep_agent))
		os.system("chmod 711 /usr/sbin/fence_dummy_sleep")

		os.system("cat <<-END >>/usr/sbin/fence_dummy_monitor\n%s\nEND" % (dummy_fence_agent))
		os.system("chmod 711 /usr/sbin/fence_dummy_monitor")

		if os.path.exists("%s/cts/LSBDummy" % build_dir):
			print "Using %s/cts/LSBDummy" % build_dir
			os.system("cp %s/cts/LSBDummy /etc/init.d/LSBDummy" % build_dir)

			if not os.path.exists("@OCF_RA_DIR@/pacemaker"):
				os.system("mkdir -p @OCF_RA_DIR@/pacemaker/")

			# Install helper OCF agents
			for ra in [ "Dummy", "Stateful", "ping" ]:
				os.system("cp %s/extra/resources/%s @OCF_RA_DIR@/pacemaker/%s" % (build_dir, ra, ra))
				os.system("chmod a+x @OCF_RA_DIR@/pacemaker/%s" % (ra))

<<<<<<< HEAD
                else:
                    # Assume it's installed
                    print "Using @datadir@/@PACKAGE@/tests/cts/LSBDummy"
                    os.system("cp @datadir@/@PACKAGE@/tests/cts/LSBDummy /etc/init.d/LSBDummy")

                os.system("chmod a+x /etc/init.d/LSBDummy")
                os.system("ls -al /etc/init.d/LSBDummy")
=======
		else:
			# Assume it's installed
			print "Using @datadir@/@PACKAGE@/tests/cts/LSBDummy"
			os.system("cp @datadir@/@PACKAGE@/tests/cts/LSBDummy /etc/init.d/LSBDummy")
>>>>>>> af2981bd

		os.system("chmod a+x /etc/init.d/LSBDummy")
		os.system("ls -al /etc/init.d/LSBDummy")
		os.system("mkdir -p @CRM_CORE_DIR@/root")

		if os.path.exists("/bin/systemctl"):
			os.system("systemctl daemon-reload")

	def cleanup_test_environment(self):
		if self.need_authkey:
		    os.system("rm -f /etc/pacemaker/authkey")

		os.system("rm -f /etc/init.d/LSBDummy")
		os.system("rm -f /lib/systemd/system/lrmd_dummy_daemon.service")
		os.system("rm -f /usr/sbin/lrmd_dummy_daemon")
		os.system("rm -f /usr/sbin/fence_dummy_monitor")
		os.system("rm -f /usr/sbin/fence_dummy_sleep")
		if os.path.exists("/bin/systemctl"):
                    os.system("systemctl daemon-reload")

	### These are tests that should apply to all resource classes ###
	def build_generic_tests(self):
		common_cmds = self.common_cmds

		### register/unregister tests ###
		for rsc in self.rsc_classes:
			test = self.new_test("generic_registration_%s" % (rsc), "Simple resource registration test for %s standard" % (rsc))
			test.add_cmd(common_cmds["%s_reg_line" % (rsc)] + " " + common_cmds["%s_reg_event" % (rsc)])
			test.add_cmd(common_cmds["%s_unreg_line" % (rsc)] + " " + common_cmds["%s_unreg_event" % (rsc)])

		### start/stop tests  ###
		for rsc in self.rsc_classes:
			test = self.new_test("generic_start_stop_%s" % (rsc), "Simple start and stop test for %s standard" % (rsc))
			test.add_cmd(common_cmds["%s_reg_line" % (rsc)]   + " " + common_cmds["%s_reg_event" % (rsc)])
			test.add_cmd(common_cmds["%s_start_line" % (rsc)] + " " + common_cmds["%s_start_event" % (rsc)])
			test.add_cmd(common_cmds["%s_stop_line" % (rsc)]  + " " + common_cmds["%s_stop_event" % (rsc)])
			test.add_cmd(common_cmds["%s_unreg_line" % (rsc)] + " " + common_cmds["%s_unreg_event" % (rsc)])

		### monitor cancel test ###
		for rsc in self.rsc_classes:
			test = self.new_test("generic_monitor_cancel_%s" % (rsc), "Simple monitor cancel test for %s standard" % (rsc))
			test.add_cmd(common_cmds["%s_reg_line" % (rsc)]   + " " + common_cmds["%s_reg_event" % (rsc)])
			test.add_cmd(common_cmds["%s_start_line" % (rsc)] + " " + common_cmds["%s_start_event" % (rsc)])
			test.add_cmd(common_cmds["%s_monitor_line" % (rsc)] + " " + common_cmds["%s_monitor_event" % (rsc)])
			test.add_cmd(common_cmds["%s_monitor_event" % (rsc)]) ### If this fails, that means the monitor may not be getting rescheduled ####
			test.add_cmd(common_cmds["%s_monitor_event" % (rsc)]) ### If this fails, that means the monitor may not be getting rescheduled ####
			test.add_cmd(common_cmds["%s_cancel_line" % (rsc)] + " " + common_cmds["%s_cancel_event" % (rsc)])
			test.add_expected_fail_cmd(common_cmds["%s_monitor_event" % (rsc)]) ### If this happens the monitor did not actually cancel correctly. ###
			test.add_expected_fail_cmd(common_cmds["%s_monitor_event" % (rsc)]) ### If this happens the monitor did not actually cancel correctly. ###
			test.add_cmd(common_cmds["%s_stop_line" % (rsc)]  + " " + common_cmds["%s_stop_event" % (rsc)])
			test.add_cmd(common_cmds["%s_unreg_line" % (rsc)] + " " + common_cmds["%s_unreg_event" % (rsc)])

		### monitor duplicate test ###
		for rsc in self.rsc_classes:
			test = self.new_test("generic_monitor_duplicate_%s" % (rsc), "Test creation and canceling of duplicate monitors for %s standard" % (rsc))
			test.add_cmd(common_cmds["%s_reg_line" % (rsc)]   + " " + common_cmds["%s_reg_event" % (rsc)])
			test.add_cmd(common_cmds["%s_start_line" % (rsc)] + " " + common_cmds["%s_start_event" % (rsc)])
			test.add_cmd(common_cmds["%s_monitor_line" % (rsc)] + " " + common_cmds["%s_monitor_event" % (rsc)])
			test.add_cmd(common_cmds["%s_monitor_event" % (rsc)]) ### If this fails, that means the monitor may not be getting rescheduled ####
			test.add_cmd(common_cmds["%s_monitor_event" % (rsc)]) ### If this fails, that means the monitor may not be getting rescheduled ####

			# Add the duplicate monitors. 
			test.add_cmd(common_cmds["%s_monitor_line" % (rsc)] + " " + common_cmds["%s_monitor_event" % (rsc)])
			test.add_cmd(common_cmds["%s_monitor_line" % (rsc)] + " " + common_cmds["%s_monitor_event" % (rsc)])
			test.add_cmd(common_cmds["%s_monitor_line" % (rsc)] + " " + common_cmds["%s_monitor_event" % (rsc)])
			test.add_cmd(common_cmds["%s_monitor_line" % (rsc)] + " " + common_cmds["%s_monitor_event" % (rsc)])
			# verify we still get update events
			test.add_cmd(common_cmds["%s_monitor_event" % (rsc)]) ### If this fails, that means the monitor may not be getting rescheduled ####

			# cancel the monitor, if the duplicate merged with the original, we should no longer see monitor updates
			test.add_cmd(common_cmds["%s_cancel_line" % (rsc)] + " " + common_cmds["%s_cancel_event" % (rsc)])
			test.add_expected_fail_cmd(common_cmds["%s_monitor_event" % (rsc)]) ### If this happens the monitor did not actually cancel correctly. ###
			test.add_expected_fail_cmd(common_cmds["%s_monitor_event" % (rsc)]) ### If this happens the monitor did not actually cancel correctly. ###
			test.add_cmd(common_cmds["%s_stop_line" % (rsc)]  + " " + common_cmds["%s_stop_event" % (rsc)])
			test.add_cmd(common_cmds["%s_unreg_line" % (rsc)] + " " + common_cmds["%s_unreg_event" % (rsc)])

		### stop implies cancel test ###
		for rsc in self.rsc_classes:
			test = self.new_test("generic_stop_implies_cancel_%s" % (rsc), "Verify stopping a resource implies cancel of recurring ops for %s standard" % (rsc))
			test.add_cmd(common_cmds["%s_reg_line" % (rsc)]   + " " + common_cmds["%s_reg_event" % (rsc)])
			test.add_cmd(common_cmds["%s_start_line" % (rsc)] + " " + common_cmds["%s_start_event" % (rsc)])
			test.add_cmd(common_cmds["%s_monitor_line" % (rsc)] + " " + common_cmds["%s_monitor_event" % (rsc)])
			test.add_cmd(common_cmds["%s_monitor_event" % (rsc)]) ### If this fails, that means the monitor may not be getting rescheduled ####
			test.add_cmd(common_cmds["%s_monitor_event" % (rsc)]) ### If this fails, that means the monitor may not be getting rescheduled ####
			test.add_cmd(common_cmds["%s_stop_line" % (rsc)]  + " " + common_cmds["%s_stop_event" % (rsc)])
			test.add_expected_fail_cmd(common_cmds["%s_monitor_event" % (rsc)]) ### If this happens the monitor did not actually cancel correctly. ###
			test.add_expected_fail_cmd(common_cmds["%s_monitor_event" % (rsc)]) ### If this happens the monitor did not actually cancel correctly. ###
			test.add_cmd(common_cmds["%s_unreg_line" % (rsc)] + " " + common_cmds["%s_unreg_event" % (rsc)])


	### These are complex tests that involve managing multiple resouces of different types ###
	def build_multi_rsc_tests(self):
		common_cmds = self.common_cmds
		# do not use service and systemd at the same time, it is the same resource.

		### register start monitor stop unregister resources of each type at the same time. ###
		test = self.new_test("multi_rsc_start_stop_all", "Start, monitor, and stop resources of multiple types and classes")
		for rsc in self.rsc_classes:
			test.add_cmd(common_cmds["%s_reg_line" % (rsc)]   + " " + common_cmds["%s_reg_event" % (rsc)])
		for rsc in self.rsc_classes:
			test.add_cmd(common_cmds["%s_start_line" % (rsc)] + " " + common_cmds["%s_start_event" % (rsc)])
		for rsc in self.rsc_classes:
			test.add_cmd(common_cmds["%s_monitor_line" % (rsc)] + " " + common_cmds["%s_monitor_event" % (rsc)])
		for rsc in self.rsc_classes:
			test.add_cmd(common_cmds["%s_monitor_event" % (rsc)]) ### If this fails, that means the monitor is not being rescheduled ####
		for rsc in self.rsc_classes:
			test.add_cmd(common_cmds["%s_cancel_line" % (rsc)] + " " + common_cmds["%s_cancel_event" % (rsc)])
		for rsc in self.rsc_classes:
			test.add_cmd(common_cmds["%s_stop_line" % (rsc)]  + " " + common_cmds["%s_stop_event" % (rsc)])
		for rsc in self.rsc_classes:
			test.add_cmd(common_cmds["%s_unreg_line" % (rsc)] + " " + common_cmds["%s_unreg_event" % (rsc)])

	### These are tests related to how the lrmd handles failures.  ###
	def build_negative_tests(self):

		### ocf start timeout test  ###
		test = self.new_test("ocf_start_timeout", "Force start timeout to occur, verify start failure.")
		test.add_cmd("-c register_rsc -r \"test_rsc\" -C \"ocf\" -P \"pacemaker\" -T \"Dummy\" "+self.action_timeout+
			"-l \"NEW_EVENT event_type:register rsc_id:test_rsc action:none rc:ok op_status:complete\" ")
		test.add_cmd("-c exec -r \"test_rsc\" -a \"start\" -k \"op_sleep\" -v \"5\" -t 1000 -w")  # -t must be less than self.action_timeout
		test.add_cmd("-l "
			"\"NEW_EVENT event_type:exec_complete rsc_id:test_rsc action:start rc:unknown error op_status:Timed Out\" "+self.action_timeout)
		test.add_cmd("-c exec -r test_rsc -a stop "+self.action_timeout+
			"-l \"NEW_EVENT event_type:exec_complete rsc_id:test_rsc action:stop rc:ok op_status:complete\" ")
		test.add_cmd("-c unregister_rsc -r test_rsc "+self.action_timeout+
			"-l \"NEW_EVENT event_type:unregister rsc_id:test_rsc action:none rc:ok op_status:complete\" ")


		### stonith start timeout test  ###
		test = self.new_test("stonith_start_timeout", "Force start timeout to occur, verify start failure.")
		test.add_cmd("-c register_rsc -r \"test_rsc\" -C \"stonith\" -P \"pacemaker\" -T \"fence_dummy_sleep\" "+self.action_timeout+
			"-l \"NEW_EVENT event_type:register rsc_id:test_rsc action:none rc:ok op_status:complete\" ")
		test.add_cmd("-c exec -r \"test_rsc\" -a \"start\" -t 1000 -w") # -t must be less than self.action_timeout
		test.add_cmd("-l "
			"\"NEW_EVENT event_type:exec_complete rsc_id:test_rsc action:start rc:unknown error op_status:Timed Out\" "+self.action_timeout)
		test.add_cmd("-c exec -r test_rsc -a stop "+self.action_timeout+
			"-l \"NEW_EVENT event_type:exec_complete rsc_id:test_rsc action:stop rc:ok op_status:complete\" ")
		test.add_cmd("-c unregister_rsc -r test_rsc "+self.action_timeout+
			"-l \"NEW_EVENT event_type:unregister rsc_id:test_rsc action:none rc:ok op_status:complete\" ")

		### stonith component fail ###
		common_cmds = self.common_cmds
		test = self.new_test("stonith_component_fail", "Kill stonith component after lrmd connects")
		test.add_cmd(common_cmds["stonith_reg_line"]   + " " + common_cmds["stonith_reg_event"])
		test.add_cmd(common_cmds["stonith_start_line"] + " " + common_cmds["stonith_start_event"])

		test.add_cmd("-c exec -r \"stonith_test_rsc\" -a \"monitor\" -i \"600000\" "
			"-l \"NEW_EVENT event_type:exec_complete rsc_id:stonith_test_rsc action:monitor rc:ok op_status:complete\" "+self.action_timeout)

		test.add_cmd_and_kill("killall -9 -q stonithd lt-stonithd" ,"-l \"NEW_EVENT event_type:exec_complete rsc_id:stonith_test_rsc action:monitor rc:unknown error op_status:error\" -t 15000")
		test.add_cmd(common_cmds["stonith_unreg_line"] + " " + common_cmds["stonith_unreg_event"])


		### monitor fail for ocf resources ###
		test = self.new_test("monitor_fail_ocf", "Force ocf monitor to fail, verify failure is reported.")
		test.add_cmd("-c register_rsc -r \"test_rsc\" -C \"ocf\" -P \"pacemaker\" -T \"Dummy\" "+self.action_timeout+
			"-l \"NEW_EVENT event_type:register rsc_id:test_rsc action:none rc:ok op_status:complete\" ")
		test.add_cmd("-c exec -r \"test_rsc\" -a \"start\" "+self.action_timeout+
			"-l \"NEW_EVENT event_type:exec_complete rsc_id:test_rsc action:start rc:ok op_status:complete\" ")
		test.add_cmd("-c exec -r \"test_rsc\" -a \"start\" "+self.action_timeout+
			"-l \"NEW_EVENT event_type:exec_complete rsc_id:test_rsc action:start rc:ok op_status:complete\" ")
		test.add_cmd("-c exec -r \"test_rsc\" -a \"monitor\" -i \"100\" "+self.action_timeout+
			"-l \"NEW_EVENT event_type:exec_complete rsc_id:test_rsc action:monitor rc:ok op_status:complete\" ")
		test.add_cmd("-l \"NEW_EVENT event_type:exec_complete rsc_id:test_rsc action:monitor rc:ok op_status:complete\" "+self.action_timeout)
		test.add_cmd("-l \"NEW_EVENT event_type:exec_complete rsc_id:test_rsc action:monitor rc:ok op_status:complete\" "+self.action_timeout)
		test.add_cmd_and_kill("rm -f @localstatedir@/run/Dummy-test_rsc.state", "-l \"NEW_EVENT event_type:exec_complete rsc_id:test_rsc action:monitor rc:not running op_status:complete\" -t 6000")
		test.add_cmd("-c cancel -r \"test_rsc\" -a \"monitor\" -i \"100\" -t \"3000\" "
			"-l \"NEW_EVENT event_type:exec_complete rsc_id:test_rsc action:monitor rc:not running op_status:Cancelled\" ")
		test.add_expected_fail_cmd("-l \"NEW_EVENT event_type:exec_complete rsc_id:test_rsc action:monitor rc:not running op_status:complete\" "+self.action_timeout)
		test.add_expected_fail_cmd("-l \"NEW_EVENT event_type:exec_complete rsc_id:test_rsc action:monitor rc:ok op_status:complete\" "+self.action_timeout)
		test.add_cmd("-c unregister_rsc -r \"test_rsc\" "+self.action_timeout+
			"-l \"NEW_EVENT event_type:unregister rsc_id:test_rsc action:none rc:ok op_status:complete\" ")

		### verify notify changes only for monitor operation.  ###
		test = self.new_test("monitor_changes_only", "Verify when flag is set, only monitor changes are notified.")
		test.add_cmd("-c register_rsc -r \"test_rsc\" -C \"ocf\" -P \"pacemaker\" -T \"Dummy\" "+self.action_timeout+
			"-l \"NEW_EVENT event_type:register rsc_id:test_rsc action:none rc:ok op_status:complete\" ")
		test.add_cmd("-c exec -r \"test_rsc\" -a \"start\" "+self.action_timeout+" -o "
			"-l \"NEW_EVENT event_type:exec_complete rsc_id:test_rsc action:start rc:ok op_status:complete\" ")
		test.add_cmd("-c exec -r \"test_rsc\" -a \"monitor\" -i \"100\" "+self.action_timeout+" -o "
			"-l \"NEW_EVENT event_type:exec_complete rsc_id:test_rsc action:monitor rc:ok op_status:complete\" ")
		test.add_expected_fail_cmd("-l \"NEW_EVENT event_type:exec_complete rsc_id:test_rsc action:monitor rc:ok op_status:complete\" "+self.action_timeout)
		test.add_cmd_and_kill("rm -f @localstatedir@/run/Dummy-test_rsc.state", "-l \"NEW_EVENT event_type:exec_complete rsc_id:test_rsc action:monitor rc:not running op_status:complete\" -t 6000")
		test.add_cmd("-c cancel -r \"test_rsc\" -a \"monitor\" -i \"100\" -t \"3000\" "
			"-l \"NEW_EVENT event_type:exec_complete rsc_id:test_rsc action:monitor rc:not running op_status:Cancelled\" ")
		test.add_expected_fail_cmd("-l \"NEW_EVENT event_type:exec_complete rsc_id:test_rsc action:monitor rc:not running op_status:complete\" "+self.action_timeout)
		test.add_expected_fail_cmd("-l \"NEW_EVENT event_type:exec_complete rsc_id:test_rsc action:monitor rc:ok op_status:complete\" "+self.action_timeout)
		test.add_cmd("-c unregister_rsc -r \"test_rsc\" "+self.action_timeout+
			"-l \"NEW_EVENT event_type:unregister rsc_id:test_rsc action:none rc:ok op_status:complete\" ")

		### monitor fail for systemd resource ###
		if "systemd" in self.rsc_classes:
			test = self.new_test("monitor_fail_systemd", "Force systemd monitor to fail, verify failure is reported..")
			test.add_cmd("-c register_rsc -r \"test_rsc\" -C systemd -T lrmd_dummy_daemon "+self.action_timeout+
				     "-l \"NEW_EVENT event_type:register rsc_id:test_rsc action:none rc:ok op_status:complete\" ")
			test.add_cmd("-c exec -r \"test_rsc\" -a \"start\" "+self.action_timeout+
				     "-l \"NEW_EVENT event_type:exec_complete rsc_id:test_rsc action:start rc:ok op_status:complete\" ")
			test.add_cmd("-c exec -r \"test_rsc\" -a \"start\" "+self.action_timeout+
				     "-l \"NEW_EVENT event_type:exec_complete rsc_id:test_rsc action:start rc:ok op_status:complete\" ")
			test.add_cmd("-c exec -r \"test_rsc\" -a \"monitor\" -i \"100\" "+self.action_timeout+
				     "-l \"NEW_EVENT event_type:exec_complete rsc_id:test_rsc action:monitor rc:ok op_status:complete\" ")
			test.add_cmd("-l \"NEW_EVENT event_type:exec_complete rsc_id:test_rsc action:monitor rc:ok op_status:complete\" "+self.action_timeout)
			test.add_cmd("-l \"NEW_EVENT event_type:exec_complete rsc_id:test_rsc action:monitor rc:ok op_status:complete\" "+self.action_timeout)
			test.add_cmd_and_kill("killall -9 -q lrmd_dummy_daemon", "-l \"NEW_EVENT event_type:exec_complete rsc_id:test_rsc action:monitor rc:not running op_status:complete\" -t 8000")
			test.add_cmd("-c cancel -r \"test_rsc\" -a \"monitor\" -i \"100\" -t \"3000\" "
				     "-l \"NEW_EVENT event_type:exec_complete rsc_id:test_rsc action:monitor rc:not running op_status:Cancelled\" ")
			test.add_expected_fail_cmd("-l \"NEW_EVENT event_type:exec_complete rsc_id:test_rsc action:monitor rc:not running op_status:complete\" "+self.action_timeout)
			test.add_expected_fail_cmd("-l \"NEW_EVENT event_type:exec_complete rsc_id:test_rsc action:monitor rc:ok op_status:complete\" "+self.action_timeout)
			test.add_cmd("-c unregister_rsc -r \"test_rsc\" "+self.action_timeout+
				     "-l \"NEW_EVENT event_type:unregister rsc_id:test_rsc action:none rc:ok op_status:complete\" ")

		### monitor fail for upstart resource ###
		if "upstart" in self.rsc_classes:
			test = self.new_test("monitor_fail_upstart", "Force upstart monitor to fail, verify failure is reported..")
			test.add_cmd("-c register_rsc -r \"test_rsc\" -C upstart -T lrmd_dummy_daemon "+self.action_timeout+
				     "-l \"NEW_EVENT event_type:register rsc_id:test_rsc action:none rc:ok op_status:complete\" ")
			test.add_cmd("-c exec -r \"test_rsc\" -a \"start\" "+self.action_timeout+
				     "-l \"NEW_EVENT event_type:exec_complete rsc_id:test_rsc action:start rc:ok op_status:complete\" ")
			test.add_cmd("-c exec -r \"test_rsc\" -a \"start\" "+self.action_timeout+
				     "-l \"NEW_EVENT event_type:exec_complete rsc_id:test_rsc action:start rc:ok op_status:complete\" ")
			test.add_cmd("-c exec -r \"test_rsc\" -a \"monitor\" -i \"100\" "+self.action_timeout+
				     "-l \"NEW_EVENT event_type:exec_complete rsc_id:test_rsc action:monitor rc:ok op_status:complete\" ")
			test.add_cmd("-l \"NEW_EVENT event_type:exec_complete rsc_id:test_rsc action:monitor rc:ok op_status:complete\" "+self.action_timeout)
			test.add_cmd("-l \"NEW_EVENT event_type:exec_complete rsc_id:test_rsc action:monitor rc:ok op_status:complete\" "+self.action_timeout)
			test.add_cmd_and_kill("killall -9 -q dd", "-l \"NEW_EVENT event_type:exec_complete rsc_id:test_rsc action:monitor rc:not running op_status:complete\" -t 8000")
			test.add_cmd("-c cancel -r \"test_rsc\" -a \"monitor\" -i \"100\" -t \"3000\" "
				     "-l \"NEW_EVENT event_type:exec_complete rsc_id:test_rsc action:monitor rc:not running op_status:Cancelled\" ")
			test.add_expected_fail_cmd("-l \"NEW_EVENT event_type:exec_complete rsc_id:test_rsc action:monitor rc:not running op_status:complete\" "+self.action_timeout)
			test.add_expected_fail_cmd("-l \"NEW_EVENT event_type:exec_complete rsc_id:test_rsc action:monitor rc:ok op_status:complete\" "+self.action_timeout)
			test.add_cmd("-c unregister_rsc -r \"test_rsc\" "+self.action_timeout+
				     "-l \"NEW_EVENT event_type:unregister rsc_id:test_rsc action:none rc:ok op_status:complete\" ")

		### Cancel non-existent operation on a resource ###
		test = self.new_test("cancel_non_existent_op", "Attempt to cancel the wrong monitor operation, verify expected failure")
		test.add_cmd("-c register_rsc -r \"test_rsc\" -C \"ocf\" -P \"pacemaker\" -T \"Dummy\" "+self.action_timeout+
			"-l \"NEW_EVENT event_type:register rsc_id:test_rsc action:none rc:ok op_status:complete\" ")
		test.add_cmd("-c exec -r \"test_rsc\" -a \"start\" "+self.action_timeout+
			"-l \"NEW_EVENT event_type:exec_complete rsc_id:test_rsc action:start rc:ok op_status:complete\" ")
		test.add_cmd("-c exec -r \"test_rsc\" -a \"start\" "+self.action_timeout+
			"-l \"NEW_EVENT event_type:exec_complete rsc_id:test_rsc action:start rc:ok op_status:complete\" ")
		test.add_cmd("-c exec -r \"test_rsc\" -a \"monitor\" -i \"100\" "+self.action_timeout+
			"-l \"NEW_EVENT event_type:exec_complete rsc_id:test_rsc action:monitor rc:ok op_status:complete\" ")
		test.add_cmd("-l \"NEW_EVENT event_type:exec_complete rsc_id:test_rsc action:monitor rc:ok op_status:complete\" "+self.action_timeout)
		test.add_expected_fail_cmd("-c cancel -r test_rsc -a \"monitor\" -i 1234 -t \"3000\" " ### interval is wrong, should fail
			"-l \"NEW_EVENT event_type:exec_complete rsc_id:test_rsc action:monitor rc:not running op_status:Cancelled\" ")
		test.add_expected_fail_cmd("-c cancel -r test_rsc -a stop -i 100 -t \"3000\" " ### action name is wrong, should fail
			"-l \"NEW_EVENT event_type:exec_complete rsc_id:test_rsc action:monitor rc:not running op_status:Cancelled\" ")
		test.add_cmd("-c unregister_rsc -r \"test_rsc\" "+self.action_timeout+
			"-l \"NEW_EVENT event_type:unregister rsc_id:test_rsc action:none rc:ok op_status:complete\" ")

		### Attempt to invoke non-existent rsc id ###
		test = self.new_test("invoke_non_existent_rsc", "Attempt to perform operations on a non-existent rsc id.")
		test.add_expected_fail_cmd("-c exec -r \"test_rsc\" -a \"start\" "+self.action_timeout+
			"-l \"NEW_EVENT event_type:exec_complete rsc_id:test_rsc action:start rc:unknown error op_status:complete\" ")
		test.add_expected_fail_cmd("-c exec -r test_rsc -a stop "+self.action_timeout+
			"-l \"NEW_EVENT event_type:exec_complete rsc_id:test_rsc action:stop rc:ok op_status:complete\" ")
		test.add_expected_fail_cmd("-c exec -r test_rsc -a monitor -i 3000 "+self.action_timeout+
			"-l \"NEW_EVENT event_type:exec_complete rsc_id:test_rsc action:monitor rc:ok op_status:complete\" ")
		test.add_expected_fail_cmd("-c cancel -r test_rsc -a start "+self.action_timeout+
			"-l \"NEW_EVENT event_type:exec_complete rsc_id:test_rsc action:start rc:ok op_status:Cancelled\" ")
		test.add_cmd("-c unregister_rsc -r \"test_rsc\" "+self.action_timeout+
			"-l \"NEW_EVENT event_type:unregister rsc_id:test_rsc action:none rc:ok op_status:complete\" ")

		### Register and start a resource that doesn't exist, systemd  ###
		if "systemd" in self.rsc_classes:
			test = self.new_test("start_uninstalled_systemd", "Register uninstalled systemd agent, try to start, verify expected failure")
			test.add_cmd("-c register_rsc -r \"test_rsc\" -C systemd -T this_is_fake1234 "+self.action_timeout+
				     "-l \"NEW_EVENT event_type:register rsc_id:test_rsc action:none rc:ok op_status:complete\" ")
			test.add_cmd("-c exec -r \"test_rsc\" -a \"start\" "+self.action_timeout+
				     "-l \"NEW_EVENT event_type:exec_complete rsc_id:test_rsc action:start rc:not installed op_status:Not installed\" ")
			test.add_cmd("-c unregister_rsc -r \"test_rsc\" "+self.action_timeout+
				     "-l \"NEW_EVENT event_type:unregister rsc_id:test_rsc action:none rc:ok op_status:complete\" ")

		if "upstart" in self.rsc_classes:
			test = self.new_test("start_uninstalled_upstart", "Register uninstalled upstart agent, try to start, verify expected failure")
			test.add_cmd("-c register_rsc -r \"test_rsc\" -C upstart -T this_is_fake1234 "+self.action_timeout+
				     "-l \"NEW_EVENT event_type:register rsc_id:test_rsc action:none rc:ok op_status:complete\" ")
			test.add_cmd("-c exec -r \"test_rsc\" -a \"start\" "+self.action_timeout+
				     "-l \"NEW_EVENT event_type:exec_complete rsc_id:test_rsc action:start rc:not installed op_status:Not installed\" ")
			test.add_cmd("-c unregister_rsc -r \"test_rsc\" "+self.action_timeout+
				     "-l \"NEW_EVENT event_type:unregister rsc_id:test_rsc action:none rc:ok op_status:complete\" ")

		### Register and start a resource that doesn't exist, ocf ###
		test = self.new_test("start_uninstalled_ocf", "Register uninstalled ocf agent, try to start, verify expected failure.")
		test.add_cmd("-c register_rsc -r \"test_rsc\" -C ocf -P pacemaker -T this_is_fake1234 "+self.action_timeout+
			"-l \"NEW_EVENT event_type:register rsc_id:test_rsc action:none rc:ok op_status:complete\" ")
		test.add_cmd("-c exec -r \"test_rsc\" -a \"start\" "+self.action_timeout+
			"-l \"NEW_EVENT event_type:exec_complete rsc_id:test_rsc action:start rc:not installed op_status:Not installed\" ")
		test.add_cmd("-c unregister_rsc -r \"test_rsc\" "+self.action_timeout+
			"-l \"NEW_EVENT event_type:unregister rsc_id:test_rsc action:none rc:ok op_status:complete\" ")

		### Register ocf with non-existent provider  ###
		test = self.new_test("start_ocf_bad_provider", "Register ocf agent with a non-existent provider, verify expected failure.")
		test.add_cmd("-c register_rsc -r \"test_rsc\" -C ocf -P pancakes -T Dummy "+self.action_timeout+
			"-l \"NEW_EVENT event_type:register rsc_id:test_rsc action:none rc:ok op_status:complete\" ")
		test.add_cmd("-c exec -r \"test_rsc\" -a \"start\" "+self.action_timeout+
			"-l \"NEW_EVENT event_type:exec_complete rsc_id:test_rsc action:start rc:not installed op_status:Not installed\" ")
		test.add_cmd("-c unregister_rsc -r \"test_rsc\" "+self.action_timeout+
			"-l \"NEW_EVENT event_type:unregister rsc_id:test_rsc action:none rc:ok op_status:complete\" ")

		### Register ocf with empty provider field  ###
		test = self.new_test("start_ocf_no_provider", "Register ocf agent with a no provider, verify expected failure.")
		test.add_expected_fail_cmd("-c register_rsc -r \"test_rsc\" -C ocf -T Dummy "+self.action_timeout+
			"-l \"NEW_EVENT event_type:register rsc_id:test_rsc action:none rc:ok op_status:complete\" ")
		test.add_expected_fail_cmd("-c exec -r \"test_rsc\" -a \"start\" "+self.action_timeout+
			"-l \"NEW_EVENT event_type:exec_complete rsc_id:test_rsc action:start rc:ok op_status:Error\" ")
		test.add_cmd("-c unregister_rsc -r \"test_rsc\" "+self.action_timeout+
			"-l \"NEW_EVENT event_type:unregister rsc_id:test_rsc action:none rc:ok op_status:complete\" ")

	### stress tests ###
	def build_stress_tests(self):
		timeout = "-t 20000"
		iterations = 25

		test = self.new_test("ocf_stress", "Verify systemd dbus connection works under load")
		for i in range(iterations):
			test.add_cmd("-c register_rsc -r rsc_%s %s -C ocf -P heartbeat -T Dummy -l \"NEW_EVENT event_type:register rsc_id:rsc_%s action:none rc:ok op_status:complete\"" % (i, timeout, i))
			test.add_cmd("-c exec -r rsc_%s -a start %s -l \"NEW_EVENT event_type:exec_complete rsc_id:rsc_%s action:start rc:ok op_status:complete\"" % (i, timeout, i))
			test.add_cmd("-c exec -r rsc_%s -a monitor %s -i 1000 -l \"NEW_EVENT event_type:exec_complete rsc_id:rsc_%s action:monitor rc:ok op_status:complete\"" % (i, timeout, i))
		for i in range(iterations):
			test.add_cmd("-c exec -r rsc_%s -a stop %s  -l \"NEW_EVENT event_type:exec_complete rsc_id:rsc_%s action:stop rc:ok op_status:complete\"" % (i, timeout, i))
			test.add_cmd("-c unregister_rsc -r rsc_%s %s -l \"NEW_EVENT event_type:unregister rsc_id:rsc_%s action:none rc:ok op_status:complete\"" % (i, timeout, i))


		if "systemd" in self.rsc_classes:
			test = self.new_test("systemd_stress", "Verify systemd dbus connection works under load")
			for i in range(iterations):
				test.add_cmd("-c register_rsc -r rsc_%s %s -C systemd -T lrmd_dummy_daemon -l \"NEW_EVENT event_type:register rsc_id:rsc_%s action:none rc:ok op_status:complete\"" % (i, timeout, i))
				test.add_cmd("-c exec -r rsc_%s -a start %s -l \"NEW_EVENT event_type:exec_complete rsc_id:rsc_%s action:start rc:ok op_status:complete\"" % (i, timeout, i))
				test.add_cmd("-c exec -r rsc_%s -a monitor %s -i 1000 -l \"NEW_EVENT event_type:exec_complete rsc_id:rsc_%s action:monitor rc:ok op_status:complete\"" % (i, timeout, i))

			for i in range(iterations):
				test.add_cmd("-c exec -r rsc_%s -a stop %s -l \"NEW_EVENT event_type:exec_complete rsc_id:rsc_%s action:stop rc:ok op_status:complete\"" % (i, timeout, i))
				test.add_cmd("-c unregister_rsc -r rsc_%s %s -l \"NEW_EVENT event_type:unregister rsc_id:rsc_%s action:none rc:ok op_status:complete\"" % (i, timeout, i))


	### These are tests that target specific cases ###
	def build_custom_tests(self):

		### verify resource temporary folder is created and used by heartbeat agents.  ###
		test = self.new_test("rsc_tmp_dir", "Verify creation and use of rsc temporary state directory")
		test.add_sys_cmd("ls", "-al @CRM_RSCTMP_DIR@")
		test.add_cmd("-c register_rsc -r test_rsc -P heartbeat -C ocf -T Dummy "
			"-l \"NEW_EVENT event_type:register rsc_id:test_rsc action:none rc:ok op_status:complete\" "+self.action_timeout)
		test.add_cmd("-c exec -r test_rsc -a start -t 4000")
		test.add_sys_cmd("ls", "-al @CRM_RSCTMP_DIR@")
		test.add_sys_cmd("ls", "@CRM_RSCTMP_DIR@/Dummy-test_rsc.state")
		test.add_cmd("-c exec -r test_rsc -a stop -t 4000")
		test.add_cmd("-c unregister_rsc -r test_rsc "+self.action_timeout+
			"-l \"NEW_EVENT event_type:unregister rsc_id:test_rsc action:none rc:ok op_status:complete\" ")

		### start delay then stop test ###
		test = self.new_test("start_delay", "Verify start delay works as expected.")
		test.add_cmd("-c register_rsc -r test_rsc -P pacemaker -C ocf -T Dummy "
			"-l \"NEW_EVENT event_type:register rsc_id:test_rsc action:none rc:ok op_status:complete\" "+self.action_timeout)
		test.add_cmd("-c exec -r test_rsc -s 6000 -a start -w -t 6000")
		test.add_expected_fail_cmd("-l "
			"\"NEW_EVENT event_type:exec_complete rsc_id:test_rsc action:start rc:ok op_status:complete\" -t 2000")
		test.add_cmd("-l "
			"\"NEW_EVENT event_type:exec_complete rsc_id:test_rsc action:start rc:ok op_status:complete\" -t 6000")
		test.add_cmd("-c exec -r test_rsc -a stop "+self.action_timeout+
			"-l \"NEW_EVENT event_type:exec_complete rsc_id:test_rsc action:stop rc:ok op_status:complete\" ")
		test.add_cmd("-c unregister_rsc -r test_rsc "+self.action_timeout+
			"-l \"NEW_EVENT event_type:unregister rsc_id:test_rsc action:none rc:ok op_status:complete\" ")

		### start delay, but cancel before it gets a chance to start.  ###
		test = self.new_test("start_delay_cancel", "Using start_delay, start a rsc, but cancel the start op before execution.")
		test.add_cmd("-c register_rsc -r test_rsc -P pacemaker -C ocf -T Dummy "
			"-l \"NEW_EVENT event_type:register rsc_id:test_rsc action:none rc:ok op_status:complete\" "+self.action_timeout)
		test.add_cmd("-c exec -r test_rsc -s 5000 -a start -w -t 4000")
		test.add_cmd("-c cancel -r test_rsc -a start "+self.action_timeout+
			"-l \"NEW_EVENT event_type:exec_complete rsc_id:test_rsc action:start rc:ok op_status:Cancelled\" ")
		test.add_expected_fail_cmd("-l "
			"\"NEW_EVENT event_type:exec_complete rsc_id:test_rsc action:start rc:ok op_status:complete\" -t 5000")
		test.add_cmd("-c unregister_rsc -r test_rsc "+self.action_timeout+
			"-l \"NEW_EVENT event_type:unregister rsc_id:test_rsc action:none rc:ok op_status:complete\" ")

		### Register a bunch of resources, verify we can get info on them ###
		test = self.new_test("verify_get_rsc_info", "Register multiple resources, verify retrieval of rsc info.")
		if "systemd" in self.rsc_classes:
			test.add_cmd("-c register_rsc -r rsc1 -C systemd -T lrmd_dummy_daemon "+self.action_timeout)
			test.add_cmd("-c get_rsc_info -r rsc1 ")
			test.add_cmd("-c unregister_rsc -r rsc1 "+self.action_timeout)
			test.add_expected_fail_cmd("-c get_rsc_info -r rsc1 ")

		if "upstart" in self.rsc_classes:
			test.add_cmd("-c register_rsc -r rsc1 -C upstart -T lrmd_dummy_daemon "+self.action_timeout)
			test.add_cmd("-c get_rsc_info -r rsc1 ")
			test.add_cmd("-c unregister_rsc -r rsc1 "+self.action_timeout)
			test.add_expected_fail_cmd("-c get_rsc_info -r rsc1 ")

		test.add_cmd("-c register_rsc -r rsc2 -C ocf -T Dummy -P pacemaker "+self.action_timeout)
		test.add_cmd("-c get_rsc_info -r rsc2 ")
		test.add_cmd("-c unregister_rsc -r rsc2 "+self.action_timeout)
		test.add_expected_fail_cmd("-c get_rsc_info -r rsc2 ")

		### Register duplicate, verify only one entry exists and can still be removed.
		test = self.new_test("duplicate_registration", "Register resource multiple times, verify only one entry exists and can be removed.")
		test.add_cmd("-c register_rsc -r rsc2 -C ocf -T Dummy -P pacemaker "+self.action_timeout)
		test.add_cmd_check_stdout("-c get_rsc_info -r rsc2 ", "id:rsc2 class:ocf provider:pacemaker type:Dummy")
		test.add_cmd("-c register_rsc -r rsc2 -C ocf -T Dummy -P pacemaker "+self.action_timeout)
		test.add_cmd_check_stdout("-c get_rsc_info -r rsc2 ", "id:rsc2 class:ocf provider:pacemaker type:Dummy")
		test.add_cmd("-c register_rsc -r rsc2 -C ocf -T Stateful -P pacemaker "+self.action_timeout)
		test.add_cmd_check_stdout("-c get_rsc_info -r rsc2 ", "id:rsc2 class:ocf provider:pacemaker type:Stateful")
		test.add_cmd("-c unregister_rsc -r rsc2 "+self.action_timeout)
		test.add_expected_fail_cmd("-c get_rsc_info -r rsc2 ")

		### verify the option to only send notification to the original client. ###
		test = self.new_test("notify_orig_client_only", "Verify option to only send notifications to the client originating the action.")
		test.add_cmd("-c register_rsc -r \"test_rsc\" -C \"ocf\" -P \"pacemaker\" -T \"Dummy\" "+self.action_timeout+
			"-l \"NEW_EVENT event_type:register rsc_id:test_rsc action:none rc:ok op_status:complete\" ")
		test.add_cmd("-c exec -r \"test_rsc\" -a \"start\" "+self.action_timeout+
			"-l \"NEW_EVENT event_type:exec_complete rsc_id:test_rsc action:start rc:ok op_status:complete\" ")
		test.add_cmd("-c exec -r \"test_rsc\" -a \"monitor\" -i \"100\" "+self.action_timeout+" -n "
			"-l \"NEW_EVENT event_type:exec_complete rsc_id:test_rsc action:monitor rc:ok op_status:complete\" ")
		# this will fail because the monitor notifications should only go to the original caller, which no longer exists.
		test.add_expected_fail_cmd("-l \"NEW_EVENT event_type:exec_complete rsc_id:test_rsc action:monitor rc:ok op_status:complete\" "+self.action_timeout)
		test.add_cmd("-c cancel -r \"test_rsc\" -a \"monitor\" -i \"100\" -t \"3000\" ")
		test.add_cmd("-c unregister_rsc -r \"test_rsc\" "+self.action_timeout+
			"-l \"NEW_EVENT event_type:unregister rsc_id:test_rsc action:none rc:ok op_status:complete\" ")

		### get metadata ###
		test = self.new_test("get_ocf_metadata", "Retrieve metadata for a resource")
		test.add_cmd_check_stdout("-c metadata -C \"ocf\" -P \"pacemaker\" -T \"Dummy\""
			,"resource-agent name=\"Dummy\"")
		test.add_cmd("-c metadata -C \"ocf\" -P \"pacemaker\" -T \"Stateful\"")
		test.add_expected_fail_cmd("-c metadata -P \"pacemaker\" -T \"Stateful\"")
		test.add_expected_fail_cmd("-c metadata -C \"ocf\" -P \"pacemaker\" -T \"fake_agent\"")

		### get metadata ###
		test = self.new_test("get_lsb_metadata", "Retrieve metadata for a resource")
		test.add_cmd_check_stdout("-c metadata -C \"lsb\" -T \"LSBDummy\""
			,"resource-agent name='LSBDummy'")

		### get stonith metadata ###
		test = self.new_test("get_stonith_metadata", "Retrieve stonith metadata for a resource")
		test.add_cmd_check_stdout("-c metadata -C \"stonith\" -P \"pacemaker\" -T \"fence_dummy_monitor\"",
			"resource-agent name=\"fence_dummy_monitor\"")

		### get metadata ###
		if "systemd" in self.rsc_classes:
			test = self.new_test("get_systemd_metadata", "Retrieve metadata for a resource")
			test.add_cmd_check_stdout("-c metadata -C \"systemd\" -T \"lrmd_dummy_daemon\""
				,"resource-agent name=\"lrmd_dummy_daemon\"")

		### get metadata ###
		if "upstart" in self.rsc_classes:
			test = self.new_test("get_upstart_metadata", "Retrieve metadata for a resource")
			test.add_cmd_check_stdout("-c metadata -C \"upstart\" -T \"lrmd_dummy_daemon\""
				,"resource-agent name=\"lrmd_dummy_daemon\"")

		### get ocf providers  ###
		test = self.new_test("list_ocf_providers", "Retrieve list of available resource providers, verifies pacemaker is a provider.")
		test.add_cmd_check_stdout("-c list_ocf_providers ", "pacemaker")
		test.add_cmd_check_stdout("-c list_ocf_providers -T ping", "pacemaker")

		### Verify agents only exist in their lists ###
		test = self.new_test("verify_agent_lists", "Verify the agent lists contain the right data.")
		test.add_cmd_check_stdout("-c list_agents ", "Stateful")                                  ### ocf ###
		test.add_cmd_check_stdout("-c list_agents -C ocf", "Stateful")
		test.add_cmd_check_stdout("-c list_agents -C lsb", "", "Stateful")                        ### should not exist
		test.add_cmd_check_stdout("-c list_agents -C service", "", "Stateful")                    ### should not exist
		test.add_cmd_check_stdout("-c list_agents ", "LSBDummy")                                  ### init.d ###
		test.add_cmd_check_stdout("-c list_agents -C lsb", "LSBDummy")
		test.add_cmd_check_stdout("-c list_agents -C service", "LSBDummy")
		test.add_cmd_check_stdout("-c list_agents -C ocf", "", "lrmd_dummy_daemon")               ### should not exist

		test.add_cmd_check_stdout("-c list_agents -C ocf", "", "lrmd_dummy_daemon")               ### should not exist
		test.add_cmd_check_stdout("-c list_agents -C lsb", "", "fence_dummy_monitor")             ### should not exist
		test.add_cmd_check_stdout("-c list_agents -C service", "", "fence_dummy_monitor")         ### should not exist
		test.add_cmd_check_stdout("-c list_agents -C ocf", "", "fence_dummy_monitor")             ### should not exist

		if "systemd" in self.rsc_classes:
			test.add_cmd_check_stdout("-c list_agents ", "lrmd_dummy_daemon")                 ### systemd ###
			test.add_cmd_check_stdout("-c list_agents -C service", "LSBDummy")
			test.add_cmd_check_stdout("-c list_agents -C systemd", "", "Stateful")            ### should not exist
			test.add_cmd_check_stdout("-c list_agents -C systemd", "lrmd_dummy_daemon")
			test.add_cmd_check_stdout("-c list_agents -C systemd", "", "fence_dummy_monitor") ### should not exist

		if "upstart" in self.rsc_classes:
			test.add_cmd_check_stdout("-c list_agents ", "lrmd_dummy_daemon")                 ### upstart ###
			test.add_cmd_check_stdout("-c list_agents -C service", "LSBDummy")
			test.add_cmd_check_stdout("-c list_agents -C upstart", "", "Stateful")            ### should not exist
			test.add_cmd_check_stdout("-c list_agents -C upstart", "lrmd_dummy_daemon")
			test.add_cmd_check_stdout("-c list_agents -C upstart", "", "fence_dummy_monitor") ### should not exist

		if "stonith" in self.rsc_classes:
			test.add_cmd_check_stdout("-c list_agents -C stonith", "fence_dummy_monitor")     ### stonith ###
			test.add_cmd_check_stdout("-c list_agents -C stonith", "", "lrmd_dummy_daemon")   ### should not exist
			test.add_cmd_check_stdout("-c list_agents -C stonith", "", "Stateful")            ### should not exist
			test.add_cmd_check_stdout("-c list_agents ", "fence_dummy_monitor")

	def print_list(self):
		print "\n==== %d TESTS FOUND ====" % (len(self.tests))
		print "%35s - %s" % ("TEST NAME", "TEST DESCRIPTION")
		print "%35s - %s" % ("--------------------", "--------------------")
		for test in self.tests:
			print "%35s - %s" % (test.name, test.description)
		print "==== END OF LIST ====\n"

	def run_single(self, name):
		for test in self.tests:
			if test.name == name:
				test.run()
				break;

	def run_tests_matching(self, pattern):
		for test in self.tests:
			if test.name.count(pattern) != 0:
				test.run()

	def run_tests(self):
		for test in self.tests:
			test.run()

	def exit(self):
		for test in self.tests:
			if test.executed == 0:
				continue

			if test.get_exitcode() != 0:
				sys.exit(-1)

		sys.exit(0);

	def print_results(self):
		failures = 0;
		success = 0;
		print "\n\n======= FINAL RESULTS =========="
		print "\n--- FAILURE RESULTS:"
		for test in self.tests:
			if test.executed == 0:
				continue

			if test.get_exitcode() != 0:
				failures = failures + 1
				test.print_result("    ")
			else:
				success = success + 1

		if failures == 0:
			print "    None"

		print "\n--- TOTALS\n    Pass:%d\n    Fail:%d\n" % (success, failures)

class TestOptions:
	def __init__(self):
		self.options = {}
		self.options['list-tests'] = 0
		self.options['run-all'] = 1
		self.options['run-only'] = ""
		self.options['run-only-pattern'] = ""
		self.options['verbose'] = 0
		self.options['invalid-arg'] = ""
		self.options['show-usage'] = 0
		self.options['pacemaker-remote'] = 0

	def build_options(self, argv):
		args = argv[1:]
		skip = 0
		for i in range(0, len(args)):
			if skip:
				skip = 0
				continue
			elif args[i] == "-h" or args[i] == "--help":
				self.options['show-usage'] = 1
			elif args[i] == "-l" or args[i] == "--list-tests":
				self.options['list-tests'] = 1
			elif args[i] == "-V" or args[i] == "--verbose":
				self.options['verbose'] = 1
			elif args[i] == "-R" or args[i] == "--pacemaker-remote":
				self.options['pacemaker-remote'] = 1
			elif args[i] == "-r" or args[i] == "--run-only":
				self.options['run-only'] = args[i+1]
				skip = 1
			elif args[i] == "-p" or args[i] == "--run-only-pattern":
				self.options['run-only-pattern'] = args[i+1]
				skip = 1

	def show_usage(self):
		print "usage: " + sys.argv[0] + " [options]"
		print "If no options are provided, all tests will run"
		print "Options:"
		print "\t [--help | -h]                        Show usage"
		print "\t [--list-tests | -l]                  Print out all registered tests."
		print "\t [--run-only | -r 'testname']         Run a specific test"
		print "\t [--verbose | -V]                     Verbose output"
		print "\t [--pacemaker-remote | -R             Test pacemaker-remote binary instead of lrmd."
		print "\t [--run-only-pattern | -p 'string']   Run only tests containing the string value"
		print "\n\tExample: Run only the test 'start_top'"
		print "\t\t python ./regression.py --run-only start_stop"
		print "\n\tExample: Run only the tests with the string 'systemd' present in them"
		print "\t\t python ./regression.py --run-only-pattern systemd"


def main(argv):
	o = TestOptions()
	o.build_options(argv)

	tests = Tests(o.options['verbose'], o.options['pacemaker-remote'])

	tests.build_generic_tests()
	tests.build_multi_rsc_tests()
	tests.build_negative_tests()
	tests.build_custom_tests()
	tests.build_stress_tests()

	tests.setup_test_environment()

	print "Starting ..."

	if o.options['list-tests']:
		tests.print_list()
	elif o.options['show-usage']:
		o.show_usage()
	elif o.options['run-only-pattern'] != "":
		tests.run_tests_matching(o.options['run-only-pattern'])
		tests.print_results()
	elif o.options['run-only'] != "":
		tests.run_single(o.options['run-only'])
		tests.print_results()
	else:
		tests.run_tests()
		tests.print_results()

	tests.cleanup_test_environment()
	tests.exit()

if __name__=="__main__":
	main(sys.argv)<|MERGE_RESOLUTION|>--- conflicted
+++ resolved
@@ -435,20 +435,10 @@
 				os.system("cp %s/extra/resources/%s @OCF_RA_DIR@/pacemaker/%s" % (build_dir, ra, ra))
 				os.system("chmod a+x @OCF_RA_DIR@/pacemaker/%s" % (ra))
 
-<<<<<<< HEAD
-                else:
-                    # Assume it's installed
-                    print "Using @datadir@/@PACKAGE@/tests/cts/LSBDummy"
-                    os.system("cp @datadir@/@PACKAGE@/tests/cts/LSBDummy /etc/init.d/LSBDummy")
-
-                os.system("chmod a+x /etc/init.d/LSBDummy")
-                os.system("ls -al /etc/init.d/LSBDummy")
-=======
 		else:
 			# Assume it's installed
 			print "Using @datadir@/@PACKAGE@/tests/cts/LSBDummy"
 			os.system("cp @datadir@/@PACKAGE@/tests/cts/LSBDummy /etc/init.d/LSBDummy")
->>>>>>> af2981bd
 
 		os.system("chmod a+x /etc/init.d/LSBDummy")
 		os.system("ls -al /etc/init.d/LSBDummy")
