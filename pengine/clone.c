--- conflicted
+++ resolved
@@ -868,11 +868,7 @@
     if (stop_notify != NULL && *stop_notify == NULL) {
         *stop_notify = create_notification_boundaries(rsc, RSC_STOP, stop, stopped, data_set);
 
-<<<<<<< HEAD
-        if (*stop_notify && *start_notify) {
-=======
         if (start_notify && *start_notify && *stop_notify) {
->>>>>>> b36b869c
             order_actions((*stop_notify)->post_done, (*start_notify)->pre, pe_order_optional);
         }
     }
