--- conflicted
+++ resolved
@@ -261,7 +261,7 @@
 static gboolean
 remote_auth_timeout_cb(gpointer data)
 {
-    cib_client_t *client = data;
+    crm_client_t *client = data;
 
     client->remote_auth_timeout = 0;
 
@@ -330,13 +330,11 @@
     }
 
     num_clients++;
-<<<<<<< HEAD
 
     crm_client_init();
     new_client = calloc(1, sizeof(crm_client_t));
     
     new_client->id = crm_generate_uuid();
-    new_client->name = crm_element_value_copy(login, "name");
 
     g_hash_table_insert(client_connections, new_client->id/* Should work */, new_client);
     
@@ -344,11 +342,6 @@
     new_client->user = strdup(user);
 #endif
 
-=======
-    new_client = calloc(1, sizeof(cib_client_t));
-    new_client->id = crm_generate_uuid();
->>>>>>> 20de0ab7
-    new_client->callback_id = NULL;
     /* clients have a few seconds to perform handshake. */
     new_client->remote_auth_timeout = g_timeout_add(REMOTE_AUTH_TIMEOUT, remote_auth_timeout_cb, new_client);
 
@@ -361,16 +354,6 @@
         new_client->kind = client_type_tcp;
         new_client->session = GINT_TO_POINTER(csock);
     }
-<<<<<<< HEAD
-    
-    free_xml(login);
-    login = create_xml_node(NULL, "cib_result");
-    crm_xml_add(login, F_CIB_OPERATION, CRM_OP_REGISTER);
-    crm_xml_add(login, F_CIB_CLIENTID, new_client->id);
-    crm_send_remote_msg(new_client->session, login, new_client->kind == client_type_tls);
-    free_xml(login);
-=======
->>>>>>> 20de0ab7
 
     new_client->remote = mainloop_add_fd(
         "cib-remote-client", G_PRIORITY_DEFAULT, csock, new_client, &remote_client_fd_callbacks);
@@ -381,12 +364,8 @@
 void
 cib_remote_connection_destroy(gpointer user_data)
 {
-<<<<<<< HEAD
     crm_client_t *client = user_data;
-=======
-    cib_client_t *client = user_data;
     int csock = 0;
->>>>>>> 20de0ab7
 
     if (client == NULL) {
         return;
@@ -395,23 +374,10 @@
     crm_trace("Cleaning up after client disconnect: %s/%s",
               crm_str(client->name), client->id);
 
-<<<<<<< HEAD
-    crm_client_destroy(client);
-=======
-    if (client->id != NULL) {
-        if (!g_hash_table_remove(client_list, client->id)) {
-            crm_err("Client %s not found in the hashtable", client->name);
-        }
-    }
-
-    crm_trace("Destroying %s (%p)", client->name, user_data);
     num_clients--;
     crm_trace("Num unfree'd clients: %d", num_clients);
-    if (client->remote_auth_timeout) {
-        g_source_remove(client->remote_auth_timeout);
-    }
-
-    if (client->encrypted) {
+
+    if (client->kind == client_type_tls) {
 #ifdef HAVE_GNUTLS_GNUTLS_H
         if (client->session) {
             void *sock_ptr = gnutls_transport_get_ptr(*client->session);
@@ -432,13 +398,8 @@
         close(csock);
     }
 
-    free(client->name);
-    free(client->callback_id);
-    free(client->id);
-    free(client->user);
-    free(client->recv_buf);
-    free(client);
->>>>>>> 20de0ab7
+    crm_client_destroy(client);
+
     crm_trace("Freed the cib client");
 
     if (cib_shutdown_flag) {
@@ -448,21 +409,9 @@
 }
 
 static void
-cib_handle_remote_msg(cib_client_t *client, xmlNode *command)
+cib_handle_remote_msg(crm_client_t *client, xmlNode *command)
 {
     const char *value = NULL;
-<<<<<<< HEAD
-    xmlNode *command = NULL;
-    crm_client_t *client = data;
-
-    crm_trace("%s callback", client->kind == client_type_tls ? "secure" : "clear-text");
-
-    command = crm_recv_remote_msg(client->session, client->kind == client_type_tls);
-    if (command == NULL) {
-        return -1;
-    }
-=======
->>>>>>> 20de0ab7
 
     value = crm_element_name(command);
     if (safe_str_neq(value, "cib_command")) {
@@ -522,14 +471,14 @@
 cib_remote_msg(gpointer data)
 {
     xmlNode *command = NULL;
-    cib_client_t *client = data;
+    crm_client_t *client = data;
     int disconnected = 0;
     int timeout = client->remote_auth ? -1 : 1000;
 
-    crm_trace("%s callback", client->encrypted ? "secure" : "clear-text");
+    crm_trace("%s callback", client->kind == client_type_tls ? "secure" : "clear-text");
 
 #ifdef HAVE_GNUTLS_GNUTLS_H
-    if (client->encrypted && (client->handshake_complete == FALSE)) {
+    if (client->kind == client_type_tls && (client->handshake_complete == FALSE)) {
         int rc = 0;
 
         /* Muliple calls to handshake will be required, this callback
@@ -556,7 +505,7 @@
     }
 #endif
 
-    crm_recv_remote_msg(client->session, &client->recv_buf, client->encrypted, timeout, &disconnected);
+    crm_recv_remote_msg(client->session, &client->recv_buf, client->kind == client_type_tls, timeout, &disconnected);
 
     /* must pass auth before we will process anything else */
     if (client->remote_auth == FALSE) {
@@ -587,7 +536,7 @@
         reg = create_xml_node(NULL, "cib_result");
         crm_xml_add(reg, F_CIB_OPERATION, CRM_OP_REGISTER);
         crm_xml_add(reg, F_CIB_CLIENTID, client->id);
-        crm_send_remote_msg(client->session, reg, client->encrypted);
+        crm_send_remote_msg(client->session, reg, client->kind == client_type_tls);
         free_xml(reg);
         free_xml(command);
     }
